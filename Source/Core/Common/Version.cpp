--- conflicted
+++ resolved
@@ -29,13 +29,8 @@
 #endif
 
 const std::string scm_rev_git_str = SCM_REV_STR;
-<<<<<<< HEAD
-const std::string scm_rev_cache_str = "202003081148";
+const std::string scm_rev_cache_str = "202007302245";
 const std::string scm_desc_str = VERSION_STR;
-=======
-const std::string scm_rev_cache_str = "202007302245";
-const std::string scm_desc_str = SCM_DESC_STR;
->>>>>>> abaa23ca
 const std::string scm_branch_str = SCM_BRANCH_STR;
 const std::string scm_distributor_str = SCM_DISTRIBUTOR_STR;
 
