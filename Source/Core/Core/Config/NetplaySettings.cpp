// Copyright 2017 Dolphin Emulator Project
// Licensed under GPLv2+
// Refer to the license.txt file included.

#include "Core/Config/NetplaySettings.h"

#include "Common/Config/Config.h"

namespace Config
{
static constexpr u16 DEFAULT_LISTEN_PORT = 2626;

// Configuration Information

// Main.NetPlay

const ConfigInfo<std::string> NETPLAY_TRAVERSAL_SERVER{{System::Main, "NetPlay", "TraversalServer"},
                                                       "stun.dolphin-emu.org"};
const ConfigInfo<u16> NETPLAY_TRAVERSAL_PORT{{System::Main, "NetPlay", "TraversalPort"}, 6262};
const ConfigInfo<std::string> NETPLAY_TRAVERSAL_CHOICE{{System::Main, "NetPlay", "TraversalChoice"},
                                                       "direct"};
const ConfigInfo<std::string> NETPLAY_HOST_CODE{{System::Main, "NetPlay", "HostCode"}, "00000000"};

const ConfigInfo<u16> NETPLAY_HOST_PORT{{System::Main, "NetPlay", "HostPort"}, DEFAULT_LISTEN_PORT};
const ConfigInfo<std::string> NETPLAY_ADDRESS{{System::Main, "NetPlay", "Address"}, "127.0.0.1"};
const ConfigInfo<u16> NETPLAY_CONNECT_PORT{{System::Main, "NetPlay", "ConnectPort"},
                                           DEFAULT_LISTEN_PORT};
const ConfigInfo<u16> NETPLAY_LISTEN_PORT{{System::Main, "NetPlay", "ListenPort"},
                                          DEFAULT_LISTEN_PORT};
<<<<<<< HEAD
const ConfigInfo<bool> NETPLAY_IS_MUSIC_OFF{ {System::Main, "NetPlay","MusicOff"}, false };
=======
const ConfigInfo<bool> NETPLAY_IS_SPECTATOR{{System::Main, "NetPlay","IsSpectator"}, false };
const ConfigInfo<bool> NETPLAY_IS_MUSIC_OFF{{System::Main, "NetPlay","MusicOff"}, false };
>>>>>>> 02e6e31b

const ConfigInfo<std::string> NETPLAY_NICKNAME{{System::Main, "NetPlay", "Nickname"}, "Player"};
const ConfigInfo<std::string> NETPLAY_SELECTED_HOST_GAME{
    {System::Main, "NetPlay", "SelectedHostGame"}, ""};
const ConfigInfo<bool> NETPLAY_USE_UPNP{{System::Main, "NetPlay", "UseUPNP"}, false};
const ConfigInfo<bool> NETPLAY_ENABLE_QOS{ { System::Main, "NetPlay", "EnableQoS" }, true };
const ConfigInfo<int> NETPLAY_BUFFER_SIZE{{System::Main, "NetPlay", "BufferSize"}, 4 };

}  // namespace Config<|MERGE_RESOLUTION|>--- conflicted
+++ resolved
@@ -27,12 +27,8 @@
                                            DEFAULT_LISTEN_PORT};
 const ConfigInfo<u16> NETPLAY_LISTEN_PORT{{System::Main, "NetPlay", "ListenPort"},
                                           DEFAULT_LISTEN_PORT};
-<<<<<<< HEAD
-const ConfigInfo<bool> NETPLAY_IS_MUSIC_OFF{ {System::Main, "NetPlay","MusicOff"}, false };
-=======
 const ConfigInfo<bool> NETPLAY_IS_SPECTATOR{{System::Main, "NetPlay","IsSpectator"}, false };
 const ConfigInfo<bool> NETPLAY_IS_MUSIC_OFF{{System::Main, "NetPlay","MusicOff"}, false };
->>>>>>> 02e6e31b
 
 const ConfigInfo<std::string> NETPLAY_NICKNAME{{System::Main, "NetPlay", "Nickname"}, "Player"};
 const ConfigInfo<std::string> NETPLAY_SELECTED_HOST_GAME{
