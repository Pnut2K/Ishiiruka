--- conflicted
+++ resolved
@@ -692,7 +692,6 @@
   QOS_VERSION ver = { 1, 0 };
 
   if (SConfig::GetInstance().bQoSEnabled && QOSCreateHandle(&ver, &m_qos_handle))
-<<<<<<< HEAD
   {
     // from win32.c
     struct sockaddr_in sin = { 0 };
@@ -729,44 +728,6 @@
 #else
   if (SConfig::GetInstance().bQoSEnabled)
   {
-=======
-  {
-    // from win32.c
-    struct sockaddr_in sin = { 0 };
-
-    sin.sin_family = AF_INET;
-    sin.sin_port = ENET_HOST_TO_NET_16(m_server->host->address.port);
-    sin.sin_addr.s_addr = m_server->host->address.host;
-
-    if (QOSAddSocketToFlow(m_qos_handle, m_server->host->socket, reinterpret_cast<PSOCKADDR>(&sin),
-      // why voice? well... it is the voice of fox.. and falco.. and all the other characters in melee
-      // they want to be waveshined without any lag
-      // QOSTrafficTypeVoice,
-      // actually control is higher but they are actually the same?
-      // this is 0x38
-      QOSTrafficTypeControl,
-      QOS_NON_ADAPTIVE_FLOW,
-      &m_qos_flow_id))
-    {
-      DWORD dscp = 0x2e;
-
-      // this will fail if we're not admin
-      // sets DSCP to the same as linux (0x2e)
-      QOSSetFlow(m_qos_handle,
-        m_qos_flow_id,
-        QOSSetOutgoingDSCPValue,
-        sizeof(DWORD),
-        &dscp,
-        0,
-        nullptr);
-
-      qos_success = true;
-    }
-  }
-#else
-  if (SConfig::GetInstance().bQoSEnabled)
-  {
->>>>>>> 02e6e31b
 #ifdef __linux__
     // highest priority
     int priority = 7;
@@ -919,7 +880,6 @@
   auto spac = std::make_unique<sf::Packet>();
   *spac << static_cast<MessageId>(NP_MSG_CHAT_MESSAGE);
   *spac << msg;
-<<<<<<< HEAD
 
   SendAsync(std::move(spac));
 }
@@ -932,20 +892,6 @@
   *spac << frame_time;
 
   SendAsync(std::move(spac));
-=======
-
-  SendAsync(std::move(spac));
-}
-
-// called from ---CPU--- thread
-void NetPlayClient::ReportFrameTimeToServer(float frame_time)
-{
-  auto spac = std::make_unique<sf::Packet>();
-  *spac << static_cast<MessageId>(NP_MSG_REPORT_FRAME_TIME);
-  *spac << frame_time;
-
-  SendAsync(std::move(spac));
->>>>>>> 02e6e31b
 
   local_player->frame_time = frame_time;
 }
