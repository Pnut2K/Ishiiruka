--- conflicted
+++ resolved
@@ -43,11 +43,8 @@
   virtual void OnConnectionLost() = 0;
   virtual void OnTraversalError(TraversalClient::FailureReason error) = 0;
   virtual bool IsRecording() = 0;
-<<<<<<< HEAD
-=======
   virtual bool IsSpectating() = 0;
   virtual void SetSpectating(bool spectating) = 0;
->>>>>>> 02e6e31b
   virtual bool IsMusicOff() = 0;
   virtual std::string FindGame(const std::string& game) = 0;
   virtual void ShowMD5Dialog(const std::string& file_identifier) = 0;
@@ -104,10 +101,7 @@
   bool WiimoteUpdate(int _number, u8* data, const u8 size, u8 reporting_mode);
   bool GetNetPads(int pad_nb, GCPadStatus* pad_status);
   void SendNetPad(int pad_nb);
-<<<<<<< HEAD
-=======
   void SendSpectatorSetting(bool spectator);
->>>>>>> 02e6e31b
 
   void OnTraversalStateChanged() override;
   void OnConnectReady(ENetAddress addr) override;
