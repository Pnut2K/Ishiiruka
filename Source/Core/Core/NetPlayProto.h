--- conflicted
+++ resolved
@@ -59,10 +59,7 @@
 
   NP_MSG_REPORT_FRAME_TIME = 0x40,
 
-<<<<<<< HEAD
-=======
   NP_MSG_PAD_SPECTATOR = 0x5F,
->>>>>>> 02e6e31b
   NP_MSG_PAD_DATA = 0x60,
   NP_MSG_PAD_MAPPING = 0x61,
   NP_MSG_PAD_BUFFER_MINIMUM = 0x62,
