// Copyright 2015 Dolphin Emulator Project
// Licensed under GPLv2+
// Refer to the license.txt file included.

#include "DolphinWX/Config/GeneralConfigPane.h"

#include <map>
#include <string>
#include <vector>

#include <wx/button.h>
#include <wx/checkbox.h>
#include <wx/choice.h>
#include <wx/event.h>
#include <wx/menu.h>
#include <wx/msgdlg.h>
#include <wx/radiobox.h>
#include <wx/sizer.h>
#include <wx/stattext.h>

#include "Common/Common.h"
#include "Core/Analytics.h"
#include "Core/Config/UISettings.h"
#include "Core/ConfigManager.h"
#include "Core/Core.h"
#include "Core/PowerPC/PowerPC.h"
#include "DolphinWX/WxEventUtils.h"
#ifdef USE_DISCORD_PRESENCE
#include "UICommon/DiscordPresence.h"
#endif

static const std::map<PowerPC::CPUCore, std::string> CPU_CORE_NAMES = {
    {PowerPC::CORE_INTERPRETER, _trans("Interpreter (slowest)")},
    {PowerPC::CORE_CACHEDINTERPRETER, _trans("Cached Interpreter (slower)")},
    {PowerPC::CORE_JIT64, _trans("JIT Recompiler (recommended)")},
    {PowerPC::CORE_JITARM64, _trans("JIT Arm64 (experimental)")},
};

GeneralConfigPane::GeneralConfigPane(wxWindow* parent, wxWindowID id) : wxPanel(parent, id)
{
  InitializeGUI();
  LoadGUIValues();
  BindEvents();
}

void GeneralConfigPane::InitializeGUI()
{
  m_throttler_array_string.Add(_("Unlimited"));
  for (int i = 10; i <= 200; i += 10)  // from 10% to 200%
  {
    if (i == 100)
      m_throttler_array_string.Add(wxString::Format(_("%i%% (Normal Speed)"), i));
    else
      m_throttler_array_string.Add(wxString::Format(_("%i%%"), i));
  }

  for (PowerPC::CPUCore cpu_core : PowerPC::AvailableCPUCores())
    m_cpu_engine_array_string.Add(wxGetTranslation(CPU_CORE_NAMES.at(cpu_core)));

  m_dual_core_checkbox = new wxCheckBox(this, wxID_ANY, _("Enable Dual Core (speedup)"));
  m_cheats_checkbox = new wxCheckBox(this, wxID_ANY, _("Enable Cheats"));
<<<<<<< HEAD
#ifdef USE_DISCORD_PRESENCE
  m_discord_presence_checkbox = new wxCheckBox(this, wxID_ANY, _("Show Current Game on Discord"));
#endif
=======
  m_save_checkbox = new wxCheckBox(this, wxID_ANY, _("Enable Saving to Memory Card/SD"));
>>>>>>> b3d83491
#if defined(USE_ANALYTICS) && USE_ANALYTICS
  m_analytics_checkbox = new wxCheckBox(this, wxID_ANY, _("Enable Usage Statistics Reporting"));
#ifdef __APPLE__
  m_analytics_new_id = new wxButton(this, wxID_ANY, _("Generate a New Statistics Identity"),
                                    wxDefaultPosition, wxSize(350, 25));
#else
  m_analytics_new_id = new wxButton(this, wxID_ANY, _("Generate a New Statistics Identity"));
#endif
#endif
  m_throttler_choice =
      new wxChoice(this, wxID_ANY, wxDefaultPosition, wxDefaultSize, m_throttler_array_string);
  m_cpu_engine_radiobox =
      new wxRadioBox(this, wxID_ANY, _("CPU Emulation Engine"), wxDefaultPosition, wxDefaultSize,
                     m_cpu_engine_array_string, 0, wxRA_SPECIFY_ROWS);

  m_dual_core_checkbox->SetToolTip(
      _("Splits the CPU and GPU threads so they can be run on separate cores.\nProvides major "
        "speed improvements on most modern PCs, but can cause occasional crashes/glitches."));
  m_cheats_checkbox->SetToolTip(_("Enables the use of Action Replay and Gecko cheats."));
<<<<<<< HEAD
#ifdef USE_DISCORD_PRESENCE
  m_discord_presence_checkbox->SetToolTip(
    _("Allow other people on Discord to see the current activity in Dolphin. Activities such as "
      "the game being played, and for how long"));
#endif
=======
  m_save_checkbox->SetToolTip(_("Enables saving to memory cards and SD cards when playing offline. Enabling this may corrupt your SD card and cause netplay desyncs."));
>>>>>>> b3d83491
#if defined(USE_ANALYTICS) && USE_ANALYTICS
  m_analytics_checkbox->SetToolTip(
      _("Enables the collection and sharing of usage statistics data with the Dolphin development "
        "team. This data is used to improve the emulator and help us understand how our users "
        "interact with the system. No private data is ever collected."));
  m_analytics_new_id->SetToolTip(
      _("Usage statistics reporting uses a unique random per-machine identifier to distinguish "
        "users from one another. This button generates a new random identifier for this machine "
        "which is dissociated from the previous one."));
#endif

  m_throttler_choice->SetToolTip(_("Limits the emulation speed to the specified percentage.\nNote "
                                   "that raising or lowering the emulation speed will also raise "
                                   "or lower the audio pitch unless audio stretching is enabled."));

  const int space5 = FromDIP(5);

  wxBoxSizer* const throttler_sizer = new wxBoxSizer(wxHORIZONTAL);
  throttler_sizer->AddSpacer(space5);
  throttler_sizer->Add(new wxStaticText(this, wxID_ANY, _("Speed Limit:")), 0,
                       wxALIGN_CENTER_VERTICAL | wxBOTTOM, space5);
  throttler_sizer->AddSpacer(space5);
  throttler_sizer->Add(m_throttler_choice, 0, wxALIGN_CENTER_VERTICAL | wxBOTTOM, space5);
  throttler_sizer->AddSpacer(space5);

  wxStaticBoxSizer* const basic_settings_sizer =
      new wxStaticBoxSizer(wxVERTICAL, this, _("Basic Settings"));
  basic_settings_sizer->AddSpacer(space5);
  basic_settings_sizer->Add(m_dual_core_checkbox, 0, wxLEFT | wxRIGHT, space5);
  basic_settings_sizer->AddSpacer(space5);
  basic_settings_sizer->Add(m_cheats_checkbox, 0, wxLEFT | wxRIGHT, space5);
  basic_settings_sizer->AddSpacer(space5);
<<<<<<< HEAD
#ifdef USE_DISCORD_PRESENCE
  basic_settings_sizer->Add(m_discord_presence_checkbox, 0, wxLEFT | wxRIGHT, space5);
  basic_settings_sizer->AddSpacer(space5);
#endif
=======
  basic_settings_sizer->Add(m_save_checkbox, 0, wxLEFT | wxRIGHT, space5);
  basic_settings_sizer->AddSpacer(space5);
>>>>>>> b3d83491
  basic_settings_sizer->Add(throttler_sizer);

#if defined(USE_ANALYTICS) && USE_ANALYTICS
  wxStaticBoxSizer* const analytics_sizer =
      new wxStaticBoxSizer(wxVERTICAL, this, _("Usage Statistics Reporting Settings"));
  analytics_sizer->AddSpacer(space5);
  analytics_sizer->Add(m_analytics_checkbox, 0, wxLEFT | wxRIGHT, space5);
  analytics_sizer->AddSpacer(space5);
  analytics_sizer->Add(m_analytics_new_id, 0, wxLEFT | wxRIGHT, space5);
  analytics_sizer->AddSpacer(space5);
#endif

  wxStaticBoxSizer* const advanced_settings_sizer =
      new wxStaticBoxSizer(wxVERTICAL, this, _("Advanced Settings"));
  advanced_settings_sizer->AddSpacer(space5);
  advanced_settings_sizer->Add(m_cpu_engine_radiobox, 0, wxLEFT | wxRIGHT, space5);
  advanced_settings_sizer->AddSpacer(space5);

  wxBoxSizer* const main_sizer = new wxBoxSizer(wxVERTICAL);
  main_sizer->AddSpacer(space5);
  main_sizer->Add(basic_settings_sizer, 0, wxEXPAND | wxLEFT | wxRIGHT, space5);
  main_sizer->AddSpacer(space5);
#if defined(USE_ANALYTICS) && USE_ANALYTICS
  main_sizer->Add(analytics_sizer, 0, wxEXPAND | wxLEFT | wxRIGHT, space5);
#endif
  main_sizer->AddSpacer(space5);
  main_sizer->Add(advanced_settings_sizer, 0, wxEXPAND | wxLEFT | wxRIGHT, space5);
  main_sizer->AddSpacer(space5);

  SetSizer(main_sizer);
}

void GeneralConfigPane::LoadGUIValues()
{
  const SConfig& startup_params = SConfig::GetInstance();

  m_dual_core_checkbox->SetValue(startup_params.bCPUThread);
  m_cheats_checkbox->SetValue(startup_params.bEnableCheats);
  m_save_checkbox->SetValue(startup_params.bEnableMemcardSdWriting);

#ifdef USE_DISCORD_PRESENCE
  m_discord_presence_checkbox->SetValue(Config::Get(Config::MAIN_USE_DISCORD_PRESENCE));
#endif

#if defined(USE_ANALYTICS) && USE_ANALYTICS
  m_analytics_checkbox->SetValue(startup_params.m_analytics_enabled);
#endif

  u32 selection = std::lround(startup_params.m_EmulationSpeed * 10.0f);
  if (selection < m_throttler_array_string.size())
    m_throttler_choice->SetSelection(selection);

  const std::vector<PowerPC::CPUCore>& cpu_cores = PowerPC::AvailableCPUCores();
  for (size_t i = 0; i < cpu_cores.size(); ++i)
  {
    if (cpu_cores[i] == startup_params.iCPUCore)
      m_cpu_engine_radiobox->SetSelection(i);
  }
}

void GeneralConfigPane::BindEvents()
{
  m_dual_core_checkbox->Bind(wxEVT_CHECKBOX, &GeneralConfigPane::OnDualCoreCheckBoxChanged, this);
  m_dual_core_checkbox->Bind(wxEVT_UPDATE_UI, &WxEventUtils::OnEnableIfCoreNotRunning);

  m_cheats_checkbox->Bind(wxEVT_CHECKBOX, &GeneralConfigPane::OnCheatCheckBoxChanged, this);
  m_cheats_checkbox->Bind(wxEVT_UPDATE_UI, &WxEventUtils::OnEnableIfCoreNotRunning);

<<<<<<< HEAD
#ifdef USE_DISCORD_PRESENCE
  m_discord_presence_checkbox->Bind(wxEVT_CHECKBOX, &GeneralConfigPane::OnDiscordPresenceCheckBoxChanged, this);
  m_discord_presence_checkbox->Bind(wxEVT_UPDATE_UI, &WxEventUtils::OnEnableIfCoreNotRunning);
#endif
=======
  m_save_checkbox->Bind(wxEVT_CHECKBOX, &GeneralConfigPane::OnSaveCheckBoxChanged, this);
  m_save_checkbox->Bind(wxEVT_UPDATE_UI, &WxEventUtils::OnEnableIfCoreNotRunning);
>>>>>>> b3d83491

#if defined(USE_ANALYTICS) && USE_ANALYTICS
  m_analytics_checkbox->Bind(wxEVT_CHECKBOX, &GeneralConfigPane::OnAnalyticsCheckBoxChanged, this);

  m_analytics_new_id->Bind(wxEVT_BUTTON, &GeneralConfigPane::OnAnalyticsNewIdButtonClick, this);
#endif

  m_throttler_choice->Bind(wxEVT_CHOICE, &GeneralConfigPane::OnThrottlerChoiceChanged, this);

  m_cpu_engine_radiobox->Bind(wxEVT_RADIOBOX, &GeneralConfigPane::OnCPUEngineRadioBoxChanged, this);
  m_cpu_engine_radiobox->Bind(wxEVT_UPDATE_UI, &WxEventUtils::OnEnableIfCoreNotRunning);
}

void GeneralConfigPane::OnDualCoreCheckBoxChanged(wxCommandEvent& event)
{
  if (Core::IsRunning())
    return;

  SConfig::GetInstance().bCPUThread = m_dual_core_checkbox->IsChecked();
}

void GeneralConfigPane::OnCheatCheckBoxChanged(wxCommandEvent& event)
{
  SConfig::GetInstance().bEnableCheats = m_cheats_checkbox->IsChecked();
}

<<<<<<< HEAD
#ifdef USE_DISCORD_PRESENCE
void GeneralConfigPane::OnDiscordPresenceCheckBoxChanged(wxCommandEvent& event)
{
  Discord::SetDiscordPresenceEnabled(m_discord_presence_checkbox->IsChecked());
}
#endif
=======
void GeneralConfigPane::OnSaveCheckBoxChanged(wxCommandEvent& event)
{
  SConfig::GetInstance().bEnableMemcardSdWriting = m_save_checkbox->IsChecked();
}
>>>>>>> b3d83491

void GeneralConfigPane::OnThrottlerChoiceChanged(wxCommandEvent& event)
{
  if (m_throttler_choice->GetSelection() != wxNOT_FOUND)
    SConfig::GetInstance().m_EmulationSpeed = m_throttler_choice->GetSelection() * 0.1f;
}

void GeneralConfigPane::OnCPUEngineRadioBoxChanged(wxCommandEvent& event)
{
  SConfig::GetInstance().iCPUCore = PowerPC::AvailableCPUCores()[event.GetSelection()];
}

void GeneralConfigPane::OnAnalyticsCheckBoxChanged(wxCommandEvent& event)
{
  SConfig::GetInstance().m_analytics_enabled = m_analytics_checkbox->IsChecked();
  DolphinAnalytics::Instance()->ReloadConfig();
}

void GeneralConfigPane::OnAnalyticsNewIdButtonClick(wxCommandEvent& event)
{
  DolphinAnalytics::Instance()->GenerateNewIdentity();
  wxMessageBox(_("New identity generated."), _("Identity Generation"), wxICON_INFORMATION);
}<|MERGE_RESOLUTION|>--- conflicted
+++ resolved
@@ -59,13 +59,12 @@
 
   m_dual_core_checkbox = new wxCheckBox(this, wxID_ANY, _("Enable Dual Core (speedup)"));
   m_cheats_checkbox = new wxCheckBox(this, wxID_ANY, _("Enable Cheats"));
-<<<<<<< HEAD
+  m_save_checkbox = new wxCheckBox(this, wxID_ANY, _("Enable Saving to Memory Card/SD"));
+
 #ifdef USE_DISCORD_PRESENCE
   m_discord_presence_checkbox = new wxCheckBox(this, wxID_ANY, _("Show Current Game on Discord"));
 #endif
-=======
-  m_save_checkbox = new wxCheckBox(this, wxID_ANY, _("Enable Saving to Memory Card/SD"));
->>>>>>> b3d83491
+  
 #if defined(USE_ANALYTICS) && USE_ANALYTICS
   m_analytics_checkbox = new wxCheckBox(this, wxID_ANY, _("Enable Usage Statistics Reporting"));
 #ifdef __APPLE__
@@ -85,15 +84,14 @@
       _("Splits the CPU and GPU threads so they can be run on separate cores.\nProvides major "
         "speed improvements on most modern PCs, but can cause occasional crashes/glitches."));
   m_cheats_checkbox->SetToolTip(_("Enables the use of Action Replay and Gecko cheats."));
-<<<<<<< HEAD
+  m_save_checkbox->SetToolTip(_("Enables saving to memory cards and SD cards when playing offline. Enabling this may corrupt your SD card and cause netplay desyncs."));
+
 #ifdef USE_DISCORD_PRESENCE
   m_discord_presence_checkbox->SetToolTip(
     _("Allow other people on Discord to see the current activity in Dolphin. Activities such as "
       "the game being played, and for how long"));
 #endif
-=======
-  m_save_checkbox->SetToolTip(_("Enables saving to memory cards and SD cards when playing offline. Enabling this may corrupt your SD card and cause netplay desyncs."));
->>>>>>> b3d83491
+
 #if defined(USE_ANALYTICS) && USE_ANALYTICS
   m_analytics_checkbox->SetToolTip(
       _("Enables the collection and sharing of usage statistics data with the Dolphin development "
@@ -126,15 +124,14 @@
   basic_settings_sizer->AddSpacer(space5);
   basic_settings_sizer->Add(m_cheats_checkbox, 0, wxLEFT | wxRIGHT, space5);
   basic_settings_sizer->AddSpacer(space5);
-<<<<<<< HEAD
+  basic_settings_sizer->Add(m_save_checkbox, 0, wxLEFT | wxRIGHT, space5);
+  basic_settings_sizer->AddSpacer(space5);
+
 #ifdef USE_DISCORD_PRESENCE
   basic_settings_sizer->Add(m_discord_presence_checkbox, 0, wxLEFT | wxRIGHT, space5);
   basic_settings_sizer->AddSpacer(space5);
 #endif
-=======
-  basic_settings_sizer->Add(m_save_checkbox, 0, wxLEFT | wxRIGHT, space5);
-  basic_settings_sizer->AddSpacer(space5);
->>>>>>> b3d83491
+  
   basic_settings_sizer->Add(throttler_sizer);
 
 #if defined(USE_ANALYTICS) && USE_ANALYTICS
@@ -203,15 +200,13 @@
   m_cheats_checkbox->Bind(wxEVT_CHECKBOX, &GeneralConfigPane::OnCheatCheckBoxChanged, this);
   m_cheats_checkbox->Bind(wxEVT_UPDATE_UI, &WxEventUtils::OnEnableIfCoreNotRunning);
 
-<<<<<<< HEAD
+  m_save_checkbox->Bind(wxEVT_CHECKBOX, &GeneralConfigPane::OnSaveCheckBoxChanged, this);
+  m_save_checkbox->Bind(wxEVT_UPDATE_UI, &WxEventUtils::OnEnableIfCoreNotRunning);
+  
 #ifdef USE_DISCORD_PRESENCE
   m_discord_presence_checkbox->Bind(wxEVT_CHECKBOX, &GeneralConfigPane::OnDiscordPresenceCheckBoxChanged, this);
   m_discord_presence_checkbox->Bind(wxEVT_UPDATE_UI, &WxEventUtils::OnEnableIfCoreNotRunning);
 #endif
-=======
-  m_save_checkbox->Bind(wxEVT_CHECKBOX, &GeneralConfigPane::OnSaveCheckBoxChanged, this);
-  m_save_checkbox->Bind(wxEVT_UPDATE_UI, &WxEventUtils::OnEnableIfCoreNotRunning);
->>>>>>> b3d83491
 
 #if defined(USE_ANALYTICS) && USE_ANALYTICS
   m_analytics_checkbox->Bind(wxEVT_CHECKBOX, &GeneralConfigPane::OnAnalyticsCheckBoxChanged, this);
@@ -238,19 +233,17 @@
   SConfig::GetInstance().bEnableCheats = m_cheats_checkbox->IsChecked();
 }
 
-<<<<<<< HEAD
+void GeneralConfigPane::OnSaveCheckBoxChanged(wxCommandEvent& event)
+{
+  SConfig::GetInstance().bEnableMemcardSdWriting = m_save_checkbox->IsChecked();
+}
+
 #ifdef USE_DISCORD_PRESENCE
 void GeneralConfigPane::OnDiscordPresenceCheckBoxChanged(wxCommandEvent& event)
 {
   Discord::SetDiscordPresenceEnabled(m_discord_presence_checkbox->IsChecked());
 }
 #endif
-=======
-void GeneralConfigPane::OnSaveCheckBoxChanged(wxCommandEvent& event)
-{
-  SConfig::GetInstance().bEnableMemcardSdWriting = m_save_checkbox->IsChecked();
-}
->>>>>>> b3d83491
 
 void GeneralConfigPane::OnThrottlerChoiceChanged(wxCommandEvent& event)
 {
