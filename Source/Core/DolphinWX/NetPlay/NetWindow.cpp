--- conflicted
+++ resolved
@@ -268,11 +268,7 @@
   m_music_off_chkbox->Bind(wxEVT_CHECKBOX, &NetPlayDialog::OnMusicToggle, this);
   if (Config::Get(Config::NETPLAY_IS_MUSIC_OFF))
     m_music_off_chkbox->SetValue(true);
-<<<<<<< HEAD
   else if (!Config::Get(Config::NETPLAY_IS_MUSIC_OFF))
-=======
-  else if(!Config::Get(Config::NETPLAY_IS_MUSIC_OFF))
->>>>>>> 02e6e31b
     m_music_off_chkbox->SetValue(false);
 
   if (m_is_hosting)
@@ -330,14 +326,11 @@
     bottom_szr->Add(m_music_off_chkbox, 0, wxALIGN_CENTER_VERTICAL);
   }
 
-<<<<<<< HEAD
-=======
   m_spec_chkbox = new wxCheckBox(parent, wxID_ANY, _("Spectator"));
   m_spec_chkbox->SetToolTip("Spectators will not cause lag unless there is a networking issue");
   m_spec_chkbox->Bind(wxEVT_CHECKBOX, &NetPlayDialog::OnSpectatorToggle, this);
   bottom_szr->Add(m_spec_chkbox, 0, wxALIGN_CENTER_VERTICAL);
 
->>>>>>> 02e6e31b
   bottom_szr->Add(m_record_chkbox, 0, wxALIGN_CENTER_VERTICAL);
   m_record_chkbox->Hide();
   bottom_szr->AddStretchSpacer();
@@ -371,8 +364,6 @@
   Config::SetBaseOrCurrent(Config::NETPLAY_IS_MUSIC_OFF, ismusicoff);
 }
 
-<<<<<<< HEAD
-=======
 void NetPlayDialog::OnSpectatorToggle(wxCommandEvent& event)
 {
   // ask server to set mapping
@@ -380,7 +371,6 @@
   netplay_client->SendSpectatorSetting(spectator);
 }
 
->>>>>>> 02e6e31b
 void NetPlayDialog::OnChat(wxCommandEvent&)
 {
   std::string text = WxStrToStr(m_chat_msg_text->GetValue());
@@ -542,7 +532,6 @@
 {
   const int val = ((wxSpinCtrl*)event.GetEventObject())->GetValue();
   netplay_server->AdjustMinimumPadBufferSize(val);
-<<<<<<< HEAD
 }
 
 void NetPlayDialog::OnAdjustPlayerBuffer(wxCommandEvent& event)
@@ -559,24 +548,6 @@
 
 void NetPlayDialog::OnMinimumPadBufferChanged(u32 buffer)
 {
-=======
-}
-
-void NetPlayDialog::OnAdjustPlayerBuffer(wxCommandEvent& event)
-{
-  const int val = ((wxSpinCtrl*)event.GetEventObject())->GetValue();
-  if(val > m_minimum_pad_buffer) {
-    netplay_client->personal_min_buffer = val;
-  }
-  else {
-    netplay_client->personal_min_buffer = 0;
-  }
-  netplay_client->SetLocalPlayerBuffer(val);
-}
-
-void NetPlayDialog::OnMinimumPadBufferChanged(u32 buffer)
-{
->>>>>>> 02e6e31b
   m_minimum_pad_buffer = buffer;
   wxThreadEvent evt(wxEVT_THREAD, NP_GUI_EVT_MINIMUM_PAD_BUFFER_CHANGE);
   GetEventHandler()->AddPendingEvent(evt);
@@ -898,8 +869,6 @@
   return m_music_off_chkbox->GetValue();
 }
 
-<<<<<<< HEAD
-=======
 bool NetPlayDialog::IsSpectating()
 {
   return m_spec_chkbox->GetValue();
@@ -910,7 +879,6 @@
   m_spec_chkbox->SetValue(spectating);
 }
 
->>>>>>> 02e6e31b
 void NetPlayDialog::OnCopyIP(wxCommandEvent&)
 {
   if (m_host_copy_btn_is_retry)
