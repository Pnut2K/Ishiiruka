// Copyright 2009 Dolphin Emulator Project
// Licensed under GPLv2+
// Refer to the license.txt file included.

#pragma once

#include <string>
#include <vector>
#include <wx/frame.h>

#include "Common/CommonTypes.h"
#include "Common/SPSCQueue.h"
#include "Core/NetPlayClient.h"
#include "Core/NetPlayProto.h"
#include "Core/NetPlayServer.h"

#ifdef _WIN32
// HACK: wxWidgets headers don't play well with some of the macros defined in Windows
// headers and perform their own magic to fix things, as long as they're included entirely
// either before or after any Windows headers.
//
// This file can cause a conflict in other DolphinWX files because NetPlay headers directly
// include ENet headers, which leak Windows header macros. To fix this, explicitly tell
// wxWidgets here that it needs to re-clean macros.
#include <wx/msw/winundef.h>
#endif

class GameListCtrl;
class MD5Dialog;
class wxButton;
class wxCheckBox;
class wxChoice;
class wxListBox;
class wxSizer;
class wxStaticText;
class wxString;
class wxTextCtrl;
class wxSpinCtrl;

enum
{
  NP_GUI_EVT_CHANGE_GAME = 45,
  NP_GUI_EVT_START_GAME,
  NP_GUI_EVT_STOP_GAME,
  NP_GUI_EVT_DISPLAY_MD5_DIALOG,
  NP_GUI_EVT_MD5_PROGRESS,
  NP_GUI_EVT_MD5_RESULT,
  NP_GUI_EVT_MINIMUM_PAD_BUFFER_CHANGE,
  NP_GUI_EVT_PLAYER_PAD_BUFFER_CHANGE,
  NP_GUI_EVT_DESYNC,
  NP_GUI_EVT_CONNECTION_LOST,
  NP_GUI_EVT_TRAVERSAL_CONNECTION_ERROR,
};

enum class ChatMessageType
{
  // Info messages logged to chat
  Info,
  // Error messages logged to chat
  Error,
  // Incoming user chat messages
  UserIn,
  // Outcoming user chat messages
  UserOut,
};

// IDs are UI-dependent here
enum class MD5Target
{
  CurrentGame = 1,
  OtherGame = 2,
  SdCard = 3,
  SaveFile = 4
};

class NetPlayDialog : public wxFrame, public NetPlayUI
{
public:
  NetPlayDialog(wxWindow* parent, const GameListCtrl* const game_list, const std::string& game,
    const bool is_hosting = false);
  ~NetPlayDialog();

  void OnStart(wxCommandEvent& event);

  // implementation of NetPlayUI methods
  void BootGame(const std::string& filename) override;
  void StopGame() override;

  void Update() override;
  void AppendChat(const std::string& msg, bool from_self) override;

  void ShowMD5Dialog(const std::string& file_identifier) override;
  void SetMD5Progress(int pid, int progress) override;
  void SetMD5Result(int pid, const std::string& result) override;
  void AbortMD5() override;

  void OnMsgChangeGame(const std::string& filename) override;
  void OnMsgStartGame() override;
  void OnMsgStopGame() override;
  void OnMinimumPadBufferChanged(u32 buffer) override;
  void OnPlayerPadBufferChanged(u32 buffer) override;
  void OnDesync(u32 frame, const std::string& player) override;
  void OnConnectionLost() override;
  void OnTraversalError(TraversalClient::FailureReason error) override;

  static NetPlayDialog*& GetInstance() { return npd; }
  static NetPlayClient*& GetNetPlayClient() { return netplay_client; }
  static NetPlayServer*& GetNetPlayServer() { return netplay_server; }
  static void FillWithGameNames(wxListBox* game_lbox, const GameListCtrl& game_list);

  bool IsRecording() override;
<<<<<<< HEAD
=======
  bool IsSpectating() override;
  void SetSpectating(bool spectating) override;
>>>>>>> 02e6e31b
  bool IsMusicOff() override;

private:
  void CreateGUI();
  wxSizer* CreateTopGUI(wxWindow* parent);
  wxSizer* CreateMiddleGUI(wxWindow* parent);
  wxSizer* CreateChatGUI(wxWindow* parent);
  wxSizer* CreatePlayerListGUI(wxWindow* parent);
  wxSizer* CreateBottomGUI(wxWindow* parent);

  void OnChat(wxCommandEvent& event);
  void OnQuit(wxCommandEvent& event);
  void OnThread(wxThreadEvent& event);
  void OnChangeGame(wxCommandEvent& event);
  void OnMD5ComputeRequested(wxCommandEvent& event);
  void OnAdjustMinimumBuffer(wxCommandEvent& event);
  void OnAdjustPlayerBuffer(wxCommandEvent& event);
  void OnAssignPads(wxCommandEvent& event);
  void OnKick(wxCommandEvent& event);
  void OnPlayerSelect(wxCommandEvent& event);
  void GetNetSettings(NetSettings& settings);
  std::string FindCurrentGame();
  std::string FindGame(const std::string& game) override;
  void AddChatMessage(ChatMessageType type, const std::string& msg);

  void OnCopyIP(wxCommandEvent&);
  void OnChoice(wxCommandEvent& event);
  void UpdateHostLabel();

  bool IsPMELF();

<<<<<<< HEAD
=======
  void OnSpectatorToggle(wxCommandEvent& event);
>>>>>>> 02e6e31b
  void OnMusicToggle(wxCommandEvent& event);

  wxListBox* m_player_lbox;
  wxTextCtrl* m_chat_text;
  wxTextCtrl* m_chat_msg_text;
  wxCheckBox* m_memcard_write;
  wxCheckBox* m_music_off_chkbox;
  wxCheckBox* m_record_chkbox;
<<<<<<< HEAD
=======
  wxCheckBox* m_spec_chkbox;
>>>>>>> 02e6e31b
  //wxCheckBox* m_copy_wii_save;

  wxSpinCtrl* m_player_padbuf_spin;

  std::string m_selected_game;
  wxButton* m_player_config_btn;
  wxButton* m_game_btn;
  wxButton* m_start_btn;
  wxButton* m_kick_btn;
  wxStaticText* m_host_label;
  wxChoice* m_host_type_choice;
  wxButton* m_host_copy_btn;
  wxChoice* m_MD5_choice = nullptr;
  MD5Dialog* m_MD5_dialog = nullptr;
  bool m_host_copy_btn_is_retry;
  bool m_is_hosting;
  u32 m_minimum_pad_buffer;
  u32 m_player_pad_buffer;
  u32 m_desync_frame;
  std::string m_desync_player;

  std::vector<int> m_playerids;
  

  struct ChatMsgIncoming
  {
    std::string msg;
    bool from_self;
  };

  Common::SPSCQueue<ChatMsgIncoming> m_chat_msgs;

  const GameListCtrl* const m_game_list;

  static NetPlayDialog* npd;
  static NetPlayServer* netplay_server;
  static NetPlayClient* netplay_client;
};<|MERGE_RESOLUTION|>--- conflicted
+++ resolved
@@ -109,11 +109,8 @@
   static void FillWithGameNames(wxListBox* game_lbox, const GameListCtrl& game_list);
 
   bool IsRecording() override;
-<<<<<<< HEAD
-=======
   bool IsSpectating() override;
   void SetSpectating(bool spectating) override;
->>>>>>> 02e6e31b
   bool IsMusicOff() override;
 
 private:
@@ -145,10 +142,7 @@
 
   bool IsPMELF();
 
-<<<<<<< HEAD
-=======
   void OnSpectatorToggle(wxCommandEvent& event);
->>>>>>> 02e6e31b
   void OnMusicToggle(wxCommandEvent& event);
 
   wxListBox* m_player_lbox;
@@ -157,10 +151,7 @@
   wxCheckBox* m_memcard_write;
   wxCheckBox* m_music_off_chkbox;
   wxCheckBox* m_record_chkbox;
-<<<<<<< HEAD
-=======
   wxCheckBox* m_spec_chkbox;
->>>>>>> 02e6e31b
   //wxCheckBox* m_copy_wii_save;
 
   wxSpinCtrl* m_player_padbuf_spin;
