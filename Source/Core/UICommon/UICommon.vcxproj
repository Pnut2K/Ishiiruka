﻿<?xml version="1.0" encoding="utf-8"?>
<Project DefaultTargets="Build" ToolsVersion="15.0" xmlns="http://schemas.microsoft.com/developer/msbuild/2003">
  <ItemGroup Label="ProjectConfigurations">
    <ProjectConfiguration Include="Debug|x64">
      <Configuration>Debug</Configuration>
      <Platform>x64</Platform>
    </ProjectConfiguration>
    <ProjectConfiguration Include="Release|x64">
      <Configuration>Release</Configuration>
      <Platform>x64</Platform>
    </ProjectConfiguration>
  </ItemGroup>
  <PropertyGroup Label="Globals">
    <ProjectGuid>{604C8368-F34A-4D55-82C8-CC92A0C13254}</ProjectGuid>
    <WindowsTargetPlatformVersion>10.0</WindowsTargetPlatformVersion>
  </PropertyGroup>
  <Import Project="$(VCTargetsPath)\Microsoft.Cpp.Default.props" />
  <PropertyGroup Label="Configuration">
    <ConfigurationType>StaticLibrary</ConfigurationType>
    <PlatformToolset>v142</PlatformToolset>
    <CharacterSet>Unicode</CharacterSet>
  </PropertyGroup>
  <PropertyGroup Condition="'$(Configuration)'=='Debug'" Label="Configuration">
    <UseDebugLibraries>true</UseDebugLibraries>
  </PropertyGroup>
  <PropertyGroup Condition="'$(Configuration)'=='Release'" Label="Configuration">
    <UseDebugLibraries>false</UseDebugLibraries>
  </PropertyGroup>
  <PropertyGroup Label="Configuration" Condition="'$(Configuration)|$(Platform)'=='Release|x64'">
    <VCToolsVersion>14.25.28610</VCToolsVersion>
  </PropertyGroup>
  <Import Project="$(VCTargetsPath)\Microsoft.Cpp.props" />
  <ImportGroup Label="ExtensionSettings">
  </ImportGroup>
  <ImportGroup Label="PropertySheets">
    <Import Project="$(UserRootDir)\Microsoft.Cpp.$(Platform).user.props" Condition="exists('$(UserRootDir)\Microsoft.Cpp.$(Platform).user.props')" Label="LocalAppDataPlatform" />
    <Import Project="..\..\VSProps\Base.props" />
    <Import Project="..\..\VSProps\PCHUse.props" />
  </ImportGroup>
  <PropertyGroup Label="UserMacros" />
  <ItemGroup>
    <Text Include="CMakeLists.txt" />
  </ItemGroup>
  <ItemGroup>
    <ProjectReference Include="$(CoreDir)Core\Core.vcxproj">
      <Project>{E54CF649-140E-4255-81A5-30A673C1FB36}</Project>
    </ProjectReference>
    <ProjectReference Include="..\..\..\Externals\picojson\picojson.vcxproj">
      <Project>{2c0d058e-de35-4471-ad99-e68a2caf9e18}</Project>
	  </ProjectReference>
	<ProjectReference Include="$(ExternalsDir)discord-rpc\src\discord-rpc.vcxproj">
      <Project>{4482FD2A-EC43-3FFB-AC20-2E5C54B05EAD}</Project>
    </ProjectReference>
    <ProjectReference Include="$(ExternalsDir)discord-rpc\src\discord-rpc.vcxproj">
      <Project>{4482FD2A-EC43-3FFB-AC20-2E5C54B05EAD}</Project>
    </ProjectReference>
  </ItemGroup>
  <ItemGroup>
    <ClCompile Include="AutoUpdate.cpp" />
    <ClCompile Include="CommandLineParse.cpp" />
<<<<<<< HEAD
    <ClCompile Include="DiscordPresence.cpp" />
=======
	<ClCompile Include="DiscordPresence.cpp" />
>>>>>>> 02e6e31b
    <ClCompile Include="UICommon.cpp" />
    <ClCompile Include="Disassembler.cpp" />
    <ClCompile Include="USBUtils.cpp">
      <DisableSpecificWarnings>4200;%(DisableSpecificWarnings)</DisableSpecificWarnings>
    </ClCompile>
    <ClCompile Include="VideoUtils.cpp" />
    <ClCompile Include="GameFile.cpp" />
    <ClCompile Include="GameFileCache.cpp" />
  </ItemGroup>
  <ItemGroup>
    <ClInclude Include="AutoUpdate.h" />
    <ClInclude Include="CommandLineParse.h" />
<<<<<<< HEAD
    <ClInclude Include="DiscordPresence.h" />
=======
	<ClInclude Include="DiscordPresence.h" />
>>>>>>> 02e6e31b
    <ClInclude Include="UICommon.h" />
    <ClInclude Include="Disassembler.h" />
    <ClInclude Include="USBUtils.h" />
    <ClInclude Include="GameFile.h" />
    <ClInclude Include="GameFileCache.h" />
  </ItemGroup>
  <ItemGroup>
    <ProjectReference Include="$(ExternalsDir)cpp-optparse\cpp-optparse.vcxproj">
      <Project>{C636D9D1-82FE-42B5-9987-63B7D4836341}</Project>
    </ProjectReference>
  </ItemGroup>
  <Import Project="$(VCTargetsPath)\Microsoft.Cpp.targets" />
  <ImportGroup Label="ExtensionTargets">
  </ImportGroup>
</Project><|MERGE_RESOLUTION|>--- conflicted
+++ resolved
@@ -58,11 +58,7 @@
   <ItemGroup>
     <ClCompile Include="AutoUpdate.cpp" />
     <ClCompile Include="CommandLineParse.cpp" />
-<<<<<<< HEAD
     <ClCompile Include="DiscordPresence.cpp" />
-=======
-	<ClCompile Include="DiscordPresence.cpp" />
->>>>>>> 02e6e31b
     <ClCompile Include="UICommon.cpp" />
     <ClCompile Include="Disassembler.cpp" />
     <ClCompile Include="USBUtils.cpp">
@@ -75,11 +71,7 @@
   <ItemGroup>
     <ClInclude Include="AutoUpdate.h" />
     <ClInclude Include="CommandLineParse.h" />
-<<<<<<< HEAD
     <ClInclude Include="DiscordPresence.h" />
-=======
-	<ClInclude Include="DiscordPresence.h" />
->>>>>>> 02e6e31b
     <ClInclude Include="UICommon.h" />
     <ClInclude Include="Disassembler.h" />
     <ClInclude Include="USBUtils.h" />
