// Copyright (C) 2003 Dolphin Project.

// This program is free software: you can redistribute it and/or modify
// it under the terms of the GNU General Public License as published by
// the Free Software Foundation, version 2.0.

// This program is distributed in the hope that it will be useful,
// but WITHOUT ANY WARRANTY; without even the implied warranty of
// MERCHANTABILITY or FITNESS FOR A PARTICULAR PURPOSE.  See the
// GNU General Public License 2.0 for more details.

// A copy of the GPL 2.0 should have been included with the program.
// If not, see http://www.gnu.org/licenses/

// Official SVN repository and contact information can be found at
// http://code.google.com/p/dolphin-emu/

#include <stdio.h>
#include <cmath>
#include <assert.h>
#include <locale.h>

#include "LightingShaderGen.h"
#include "PixelShaderGen.h"
#include "XFMemory.h"  // for texture projection mode
#include "BPMemory.h"
#include "VideoConfig.h"
#include "NativeVertexFormat.h"

static int AlphaPreTest();

static void StageHash(int stage, u32* out)
{
	out[0] |= bpmem.combiners[stage].colorC.hex & 0xFFFFFF; // 24
	u32 alphaC = bpmem.combiners[stage].alphaC.hex & 0xFFFFF0; // 24, strip out tswap and rswap for now
	out[0] |= (alphaC&0xF0) << 24; // 8
	out[1] |= alphaC >> 8; // 16

	// reserve 3 bits for bpmem.tevorders[stage/2].getTexMap
	out[1] |= bpmem.tevorders[stage/2].getTexCoord(stage&1) << 19; // 3
	out[1] |= bpmem.tevorders[stage/2].getEnable(stage&1) << 22; // 1
	// reserve 3 bits for bpmem.tevorders[stage/2].getColorChan

	bool bHasIndStage = bpmem.tevind[stage].IsActive() && bpmem.tevind[stage].bt < bpmem.genMode.numindstages;
	out[2] |= bHasIndStage << 2; // 1

	bool needstexcoord = false;

	if (bHasIndStage)
	{
		out[2] |= (bpmem.tevind[stage].hex & 0x17FFFF) << 3; // 21, TODO: needs an explanation
		needstexcoord = true;
	}


	TevStageCombiner::ColorCombiner& cc = bpmem.combiners[stage].colorC;
	TevStageCombiner::AlphaCombiner& ac = bpmem.combiners[stage].alphaC;

	if(cc.a == TEVCOLORARG_RASA || cc.a == TEVCOLORARG_RASC
		|| cc.b == TEVCOLORARG_RASA || cc.b == TEVCOLORARG_RASC
		|| cc.c == TEVCOLORARG_RASA || cc.c == TEVCOLORARG_RASC
		|| cc.d == TEVCOLORARG_RASA || cc.d == TEVCOLORARG_RASC
		|| ac.a == TEVALPHAARG_RASA || ac.b == TEVALPHAARG_RASA
		|| ac.c == TEVALPHAARG_RASA || ac.d == TEVALPHAARG_RASA)
	{
		out[0] |= bpmem.combiners[stage].alphaC.rswap;
		out[2] |= bpmem.tevksel[bpmem.combiners[stage].alphaC.rswap*2].swap1 << 24; // 2
		out[2] |= bpmem.tevksel[bpmem.combiners[stage].alphaC.rswap*2].swap2 << 26; // 2
		out[2] |= bpmem.tevksel[bpmem.combiners[stage].alphaC.rswap*2+1].swap1 << 28; // 2
		out[2] |= bpmem.tevksel[bpmem.combiners[stage].alphaC.rswap*2+1].swap2 << 30; // 2
		out[1] |= (bpmem.tevorders[stage/2].getColorChan(stage&1)&1) << 23;
		out[2] |= (bpmem.tevorders[stage/2].getColorChan(stage&1)&0x6) >> 1;
	}

	out[3] |= bpmem.tevorders[stage/2].getEnable(stage&1);
	if (bpmem.tevorders[stage/2].getEnable(stage&1))
	{
		if (bHasIndStage) needstexcoord = true;

		out[0] |= bpmem.combiners[stage].alphaC.tswap;
		out[3] |= bpmem.tevksel[bpmem.combiners[stage].alphaC.tswap*2].swap1 << 1; // 2
		out[3] |= bpmem.tevksel[bpmem.combiners[stage].alphaC.tswap*2].swap2 << 3; // 2
		out[3] |= bpmem.tevksel[bpmem.combiners[stage].alphaC.tswap*2+1].swap1 << 5; // 2
		out[3] |= bpmem.tevksel[bpmem.combiners[stage].alphaC.tswap*2+1].swap2 << 7; // 2
		out[1] |= bpmem.tevorders[stage/2].getTexMap(stage&1) << 16;
	}

	if (cc.a == TEVCOLORARG_KONST || cc.b == TEVCOLORARG_KONST || cc.c == TEVCOLORARG_KONST || cc.d == TEVCOLORARG_KONST
		|| ac.a == TEVALPHAARG_KONST || ac.b == TEVALPHAARG_KONST || ac.c == TEVALPHAARG_KONST || ac.d == TEVALPHAARG_KONST)
	{
		out[3] |= bpmem.tevksel[stage/2].getKC(stage&1) << 9; // 5
		out[3] |= bpmem.tevksel[stage/2].getKA(stage&1) << 14; // 5
	}

	if (needstexcoord)
	{
		out[1] |= bpmem.tevorders[stage/2].getTexCoord(stage&1) << 16;
	}
}

// Mash together all the inputs that contribute to the code of a generated pixel shader into
// a unique identifier, basically containing all the bits. Yup, it's a lot ....
// It would likely be a lot more efficient to build this incrementally as the attributes
// are set...
void GetPixelShaderId(PIXELSHADERUID *uid, DSTALPHA_MODE dstAlphaMode, u32 components)
{
	memset(uid->values, 0, sizeof(uid->values));
	uid->values[0] |= bpmem.genMode.numtevstages; // 4
	uid->values[0] |= bpmem.genMode.numtexgens << 4; // 4
	uid->values[0] |= dstAlphaMode << 8; // 2

	bool DepthTextureEnable = (bpmem.ztex2.op != ZTEXTURE_DISABLE && !bpmem.zcontrol.zcomploc && bpmem.zmode.testenable && bpmem.zmode.updateenable) || g_ActiveConfig.bEnablePerPixelDepth;

	uid->values[0] |= DepthTextureEnable << 10; // 1

	bool enablePL = g_ActiveConfig.bEnablePixelLighting && g_ActiveConfig.backend_info.bSupportsPixelLighting;
	uid->values[0] |= enablePL << 11; // 1

	if (!enablePL) uid->values[0] |= xfregs.numTexGen.numTexGens << 12; // 4
	u32 alphaPreTest = AlphaPreTest()+1;

	uid->values[0] |= alphaPreTest << 16; // 2

	if (alphaPreTest == 1 || (alphaPreTest && !DepthTextureEnable && dstAlphaMode == DSTALPHA_ALPHA_PASS))
	{
		// Courtesy of PreAlphaTest, we're done already ;)
		// NOTE: The comment header of generated shaders depends on the value of bpmem.genmode.numindstages.. shouldnt really bother about that though.
		uid->num_values = 1;
		return;
	}

	for (unsigned int i = 0; i < bpmem.genMode.numtexgens; ++i)
	{
		if (18+i < 32)
			uid->values[0] |= xfregs.texMtxInfo[i].projection << (18+i); // 1
		else
			uid->values[1] |= xfregs.texMtxInfo[i].projection << (i - 14); // 1
	}

	uid->values[1] = bpmem.genMode.numindstages << 2; // 3
	u32 indirectStagesUsed = 0;
	for (unsigned int i = 0; i < bpmem.genMode.numindstages; ++i)
		if (bpmem.tevind[i].IsActive() && bpmem.tevind[i].bt < bpmem.genMode.numindstages)
			indirectStagesUsed |= (1 << bpmem.tevind[i].bt);

	assert(indirectStagesUsed == (indirectStagesUsed & 0xF));

	uid->values[1] |= indirectStagesUsed << 5; // 4;

	for (unsigned int i = 0; i < bpmem.genMode.numindstages; ++i)
	{
		if (indirectStagesUsed & (1 << i))
		{
			uid->values[1] |= (bpmem.tevindref.getTexCoord(i) < bpmem.genMode.numtexgens) << (9 + 3*i); // 1
			if (bpmem.tevindref.getTexCoord(i) < bpmem.genMode.numtexgens)
				uid->values[1] |= bpmem.tevindref.getTexCoord(i) << (10 + 3*i); // 2
		}
	}

	u32* ptr = &uid->values[2];
	for (unsigned int i = 0; i < bpmem.genMode.numtevstages+1; ++i)
	{
		StageHash(i, ptr);
		ptr += 4; // max: ptr = &uid->values[66]
	}

	ptr[0] |= bpmem.alphaFunc.comp0; // 3
	ptr[0] |= bpmem.alphaFunc.comp1 << 3; // 3
	ptr[0] |= bpmem.alphaFunc.logic << 6; // 2

	if (alphaPreTest == 0 || alphaPreTest == 2)
	{
		ptr[0] |= bpmem.fog.c_proj_fsel.fsel << 8; // 3
		if (DepthTextureEnable)
		{
			ptr[0] |= bpmem.ztex2.op << 11; // 2
			ptr[0] |= bpmem.zcontrol.zcomploc << 13; // 1
			ptr[0] |= bpmem.zmode.testenable << 14; // 1
			ptr[0] |= bpmem.zmode.updateenable << 15; // 1
		}
	}

	if (dstAlphaMode != DSTALPHA_ALPHA_PASS)
	{
		if (bpmem.fog.c_proj_fsel.fsel != 0)
		{
			ptr[0] |= bpmem.fog.c_proj_fsel.proj << 16; // 1
			ptr[0] |= bpmem.fogRange.Base.Enabled << 17; // 1
		}
	}

	++ptr;
	if (enablePL)
	{
		ptr += GetLightingShaderId(ptr);
		*ptr++ = components;
	}

	uid->num_values = ptr - uid->values;
}

void GetSafePixelShaderId(PIXELSHADERUIDSAFE *uid, DSTALPHA_MODE dstAlphaMode, u32 components)
{
	memset(uid->values, 0, sizeof(uid->values));
	u32* ptr = uid->values;
	*ptr++ = dstAlphaMode; // 0
	*ptr++ = bpmem.genMode.hex; // 1
	*ptr++ = bpmem.ztex2.hex; // 2
	*ptr++ = bpmem.zcontrol.hex; // 3
	*ptr++ = bpmem.zmode.hex; // 4
	*ptr++ = g_ActiveConfig.bEnablePerPixelDepth; // 5
	*ptr++ = g_ActiveConfig.bEnablePixelLighting && g_ActiveConfig.backend_info.bSupportsPixelLighting; // 6
	*ptr++ = xfregs.numTexGen.hex; // 7

	if (g_ActiveConfig.bEnablePixelLighting && g_ActiveConfig.backend_info.bSupportsPixelLighting)
	{
		*ptr++ = xfregs.color[0].hex;
		*ptr++ = xfregs.alpha[0].hex;
		*ptr++ = xfregs.color[1].hex;
		*ptr++ = xfregs.alpha[1].hex;
		*ptr++ = components;
	}

	for (unsigned int i = 0; i < 8; ++i)
		*ptr++ = xfregs.texMtxInfo[i].hex; // 8-15

	for (unsigned int i = 0; i < 16; ++i)
		*ptr++ = bpmem.tevind[i].hex; // 16-31

	*ptr++ = bpmem.tevindref.hex; // 32

	for (int i = 0; i < bpmem.genMode.numtevstages+1; ++i) // up to 16 times
	{
		*ptr++ = bpmem.combiners[i].colorC.hex; // 33+5*i
		*ptr++ = bpmem.combiners[i].alphaC.hex; // 34+5*i
		*ptr++ = bpmem.tevind[i].hex; // 35+5*i
		*ptr++ = bpmem.tevksel[i/2].hex; // 36+5*i
		*ptr++ = bpmem.tevorders[i/2].hex; // 37+5*i
	}

	ptr = &uid->values[113];

	*ptr++ = bpmem.alphaFunc.hex; // 113

	*ptr++ = bpmem.fog.c_proj_fsel.hex; // 114
	*ptr++ = bpmem.fogRange.Base.hex; // 115

	_assert_((ptr - uid->values) == uid->GetNumValues());
}

void ValidatePixelShaderIDs(API_TYPE api, PIXELSHADERUIDSAFE old_id, const std::string& old_code, DSTALPHA_MODE dstAlphaMode, u32 components)
{
	if (!g_ActiveConfig.bEnableShaderDebugging)
		return;

	PIXELSHADERUIDSAFE new_id;
	GetSafePixelShaderId(&new_id, dstAlphaMode, components);

	if (!(old_id == new_id))
	{
		std::string new_code(GeneratePixelShaderCode(dstAlphaMode, api, components));
		if (old_code != new_code)
		{
			_assert_(old_id.GetNumValues() == new_id.GetNumValues());

			char msg[8192];
			char* ptr = msg;
			ptr += sprintf(ptr, "Pixel shader IDs matched but unique IDs did not!\nUnique IDs (old <-> new):\n");
			const int N = new_id.GetNumValues();
			for (int i = 0; i < N/2; ++i)
				ptr += sprintf(ptr, "%02d, %08X  %08X  |  %08X  %08X\n", 2*i, old_id.values[2*i], old_id.values[2*i+1],
																			new_id.values[2*i], new_id.values[2*i+1]);
			if (N % 2)
				ptr += sprintf(ptr, "%02d, %08X  |  %08X\n", N-1, old_id.values[N-1], new_id.values[N-1]);
	
			static int num_failures = 0;
			char szTemp[MAX_PATH];
			sprintf(szTemp, "%spsuid_mismatch_%04i.txt", File::GetUserPath(D_DUMP_IDX).c_str(), num_failures++);
			std::ofstream file(szTemp);
			file << msg;
			file << "\n\nOld shader code:\n" << old_code;
			file << "\n\nNew shader code:\n" << new_code;
			file.close();

			PanicAlert("Unique pixel shader ID mismatch!\n\nReport this to the devs, along with the contents of %s.", szTemp);
		}
	}
}

//   old tev->pixelshader notes
//
//   color for this stage (alpha, color) is given by bpmem.tevorders[0].colorchan0
//   konstant for this stage (alpha, color) is given by bpmem.tevksel
//   inputs are given by bpmem.combiners[0].colorC.a/b/c/d     << could be current chan color
//   according to GXTevColorArg table above
//   output is given by .outreg
//   tevtemp is set according to swapmodetables and

static void WriteStage(char *&p, int n, API_TYPE ApiType);
static void SampleTexture(char *&p, const char *destination, const char *texcoords, const char *texswap, int texmap, API_TYPE ApiType);
// static void WriteAlphaCompare(char *&p, int num, int comp);
static bool WriteAlphaTest(char *&p, API_TYPE ApiType,DSTALPHA_MODE dstAlphaMode);
static void WriteFog(char *&p);

static const char *tevKSelTableC[] = // KCSEL
{
	"1.0f,1.0f,1.0f",    // 1   = 0x00
	"0.875f,0.875f,0.875f", // 7_8 = 0x01
	"0.75f,0.75f,0.75f",    // 3_4 = 0x02
	"0.625f,0.625f,0.625f", // 5_8 = 0x03
	"0.5f,0.5f,0.5f",       // 1_2 = 0x04
	"0.375f,0.375f,0.375f", // 3_8 = 0x05
	"0.25f,0.25f,0.25f",    // 1_4 = 0x06
	"0.125f,0.125f,0.125f", // 1_8 = 0x07
	"ERROR", // 0x08
	"ERROR", // 0x09
	"ERROR", // 0x0a
	"ERROR", // 0x0b
	I_KCOLORS"[0].rgb", // K0 = 0x0C
	I_KCOLORS"[1].rgb", // K1 = 0x0D
	I_KCOLORS"[2].rgb", // K2 = 0x0E
	I_KCOLORS"[3].rgb", // K3 = 0x0F
	I_KCOLORS"[0].rrr", // K0_R = 0x10
	I_KCOLORS"[1].rrr", // K1_R = 0x11
	I_KCOLORS"[2].rrr", // K2_R = 0x12
	I_KCOLORS"[3].rrr", // K3_R = 0x13
	I_KCOLORS"[0].ggg", // K0_G = 0x14
	I_KCOLORS"[1].ggg", // K1_G = 0x15
	I_KCOLORS"[2].ggg", // K2_G = 0x16
	I_KCOLORS"[3].ggg", // K3_G = 0x17
	I_KCOLORS"[0].bbb", // K0_B = 0x18
	I_KCOLORS"[1].bbb", // K1_B = 0x19
	I_KCOLORS"[2].bbb", // K2_B = 0x1A
	I_KCOLORS"[3].bbb", // K3_B = 0x1B
	I_KCOLORS"[0].aaa", // K0_A = 0x1C
	I_KCOLORS"[1].aaa", // K1_A = 0x1D
	I_KCOLORS"[2].aaa", // K2_A = 0x1E
	I_KCOLORS"[3].aaa", // K3_A = 0x1F
};

static const char *tevKSelTableA[] = // KASEL
{
	"1.0f",  // 1   = 0x00
	"0.875f",// 7_8 = 0x01
	"0.75f", // 3_4 = 0x02
	"0.625f",// 5_8 = 0x03
	"0.5f",  // 1_2 = 0x04
	"0.375f",// 3_8 = 0x05
	"0.25f", // 1_4 = 0x06
	"0.125f",// 1_8 = 0x07
	"ERROR", // 0x08
	"ERROR", // 0x09
	"ERROR", // 0x0a
	"ERROR", // 0x0b
	"ERROR", // 0x0c
	"ERROR", // 0x0d
	"ERROR", // 0x0e
	"ERROR", // 0x0f
	I_KCOLORS"[0].r", // K0_R = 0x10
	I_KCOLORS"[1].r", // K1_R = 0x11
	I_KCOLORS"[2].r", // K2_R = 0x12
	I_KCOLORS"[3].r", // K3_R = 0x13
	I_KCOLORS"[0].g", // K0_G = 0x14
	I_KCOLORS"[1].g", // K1_G = 0x15
	I_KCOLORS"[2].g", // K2_G = 0x16
	I_KCOLORS"[3].g", // K3_G = 0x17
	I_KCOLORS"[0].b", // K0_B = 0x18
	I_KCOLORS"[1].b", // K1_B = 0x19
	I_KCOLORS"[2].b", // K2_B = 0x1A
	I_KCOLORS"[3].b", // K3_B = 0x1B
	I_KCOLORS"[0].a", // K0_A = 0x1C
	I_KCOLORS"[1].a", // K1_A = 0x1D
	I_KCOLORS"[2].a", // K2_A = 0x1E
	I_KCOLORS"[3].a", // K3_A = 0x1F
};

static const char *tevScaleTable[] = // CS
{
	"1.0f",  // SCALE_1
	"2.0f",  // SCALE_2
	"4.0f",  // SCALE_4
	"0.5f",  // DIVIDE_2
};

static const char *tevBiasTable[] = // TB
{
	"",       // ZERO,
	"+0.5f",  // ADDHALF,
	"-0.5f",  // SUBHALF,
	"",
};

static const char *tevOpTable[] = { // TEV
	"+",      // TEVOP_ADD = 0,
	"-",      // TEVOP_SUB = 1,
};

static const char *tevCInputTable[] = // CC
{
	"(prev.rgb)",               // CPREV,
	"(prev.aaa)",         // APREV,
	"(c0.rgb)",                 // C0,
	"(c0.aaa)",           // A0,
	"(c1.rgb)",                 // C1,
	"(c1.aaa)",           // A1,
	"(c2.rgb)",                 // C2,
	"(c2.aaa)",           // A2,
	"(textemp.rgb)",            // TEXC,
	"(textemp.aaa)",      // TEXA,
	"(rastemp.rgb)",            // RASC,
	"(rastemp.aaa)",      // RASA,
	"float3(1.0f, 1.0f, 1.0f)",              // ONE
	"float3(0.5f, 0.5f, 0.5f)",                 // HALF
	"(konsttemp.rgb)", //"konsttemp.rgb",        // KONST
	"float3(0.0f, 0.0f, 0.0f)",              // ZERO
	///aded extra values to map clamped values
	"(cprev.rgb)",               // CPREV,
	"(cprev.aaa)",         // APREV,
	"(cc0.rgb)",                 // C0,
	"(cc0.aaa)",           // A0,
	"(cc1.rgb)",                 // C1,
	"(cc1.aaa)",           // A1,
	"(cc2.rgb)",                 // C2,
	"(cc2.aaa)",           // A2,
	"(textemp.rgb)",            // TEXC,
	"(textemp.aaa)",      // TEXA,
	"(crastemp.rgb)",            // RASC,
	"(crastemp.aaa)",      // RASA,
	"float3(1.0f, 1.0f, 1.0f)",              // ONE
	"float3(0.5f, 0.5f, 0.5f)",                 // HALF
	"(ckonsttemp.rgb)", //"konsttemp.rgb",        // KONST
	"float3(0.0f, 0.0f, 0.0f)",              // ZERO
	"PADERROR", "PADERROR", "PADERROR", "PADERROR"
};

static const char *tevAInputTable[] = // CA
{
	"prev",            // APREV,
	"c0",              // A0,
	"c1",              // A1,
	"c2",              // A2,
	"textemp",         // TEXA,
	"rastemp",         // RASA,
	"konsttemp",       // KONST,  (hw1 had quarter)
	"float4(0.0f, 0.0f, 0.0f, 0.0f)", // ZERO
	///aded extra values to map clamped values
	"cprev",            // APREV,
	"cc0",              // A0,
	"cc1",              // A1,
	"cc2",              // A2,
	"textemp",         // TEXA,
	"crastemp",         // RASA,
	"ckonsttemp",       // KONST,  (hw1 had quarter)
	"float4(0.0f, 0.0f, 0.0f, 0.0f)", // ZERO
	"PADERROR", "PADERROR", "PADERROR", "PADERROR",
	"PADERROR", "PADERROR", "PADERROR", "PADERROR",
};

static const char *tevRasTable[] =
{
	"colors_0",
	"colors_1",
	"ERROR", //2
	"ERROR", //3
	"ERROR", //4
	"alphabump", // use bump alpha
	"(alphabump*(255.0f/248.0f))", //normalized
	"float4(0.0f, 0.0f, 0.0f, 0.0f)", // zero
};

//static const char *tevTexFunc[] = { "tex2D", "texRECT" };

static const char *tevCOutputTable[]  = { "prev.rgb", "c0.rgb", "c1.rgb", "c2.rgb" };
static const char *tevAOutputTable[]  = { "prev.a", "c0.a", "c1.a", "c2.a" };
static const char *tevIndAlphaSel[]   = {"", "x", "y", "z"};
//static const char *tevIndAlphaScale[] = {"", "*32", "*16", "*8"};
static const char *tevIndAlphaScale[] = {"*(248.0f/255.0f)", "*(224.0f/255.0f)", "*(240.0f/255.0f)", "*(248.0f/255.0f)"};
static const char *tevIndBiasField[]  = {"", "x", "y", "xy", "z", "xz", "yz", "xyz"}; // indexed by bias
static const char *tevIndBiasAdd[]    = {"-128.0f", "1.0f", "1.0f", "1.0f" }; // indexed by fmt
static const char *tevIndWrapStart[]  = {"0.0f", "256.0f", "128.0f", "64.0f", "32.0f", "16.0f", "0.001f" };
static const char *tevIndFmtScale[]   = {"255.0f", "31.0f", "15.0f", "7.0f" };

#define WRITE p+=sprintf

static char swapModeTable[4][5];

static char text[16384];
static bool DepthTextureEnable;

static void BuildSwapModeTable()
{
	static const char *swapColors = "rgba";
	for (int i = 0; i < 4; i++)
	{
		swapModeTable[i][0] = swapColors[bpmem.tevksel[i*2].swap1];
		swapModeTable[i][1] = swapColors[bpmem.tevksel[i*2].swap2];
		swapModeTable[i][2] = swapColors[bpmem.tevksel[i*2+1].swap1];
		swapModeTable[i][3] = swapColors[bpmem.tevksel[i*2+1].swap2];
		swapModeTable[i][4] = 0;
	}
}

const char *GeneratePixelShaderCode(DSTALPHA_MODE dstAlphaMode, API_TYPE ApiType, u32 components)
{
	setlocale(LC_NUMERIC, "C"); // Reset locale for compilation
	text[sizeof(text) - 1] = 0x7C;  // canary

	BuildSwapModeTable(); // Needed for WriteStage
	int numStages = bpmem.genMode.numtevstages + 1;
	int numTexgen = bpmem.genMode.numtexgens;

	char *p = text;
	WRITE(p, "//Pixel Shader for TEV stages\n");
	WRITE(p, "//%i TEV stages, %i texgens, XXX IND stages\n",
		numStages, numTexgen/*, bpmem.genMode.numindstages*/);

	int nIndirectStagesUsed = 0;
	if (bpmem.genMode.numindstages > 0)
	{
		for (int i = 0; i < numStages; ++i)
		{
			if (bpmem.tevind[i].IsActive() && bpmem.tevind[i].bt < bpmem.genMode.numindstages)
				nIndirectStagesUsed |= 1 << bpmem.tevind[i].bt;
		}
	}
	DepthTextureEnable = (bpmem.ztex2.op != ZTEXTURE_DISABLE && !bpmem.zcontrol.zcomploc && bpmem.zmode.testenable && bpmem.zmode.updateenable) || g_ActiveConfig.bEnablePerPixelDepth ;
	// Declare samplers

	if(ApiType != API_D3D11)
	{
		WRITE(p, "uniform sampler2D ");
	}
	else
	{
		WRITE(p, "sampler ");
	}

	bool bfirst = true;
	for (int i = 0; i < 8; ++i)
	{
		WRITE(p, "%s samp%d : register(s%d)", bfirst?"":",", i, i);
		bfirst = false;
	}
	WRITE(p, ";\n");
	if(ApiType == API_D3D11)
	{
		WRITE(p, "Texture2D ");
		bfirst = true;
		for (int i = 0; i < 8; ++i)
		{
			WRITE(p, "%s Tex%d : register(t%d)", bfirst?"":",", i, i);
			bfirst = false;
		}
		WRITE(p, ";\n");
	}

	WRITE(p, "\n");

	WRITE(p, "uniform float4 "I_COLORS"[4] : register(c%d);\n", C_COLORS);
	WRITE(p, "uniform float4 "I_KCOLORS"[4] : register(c%d);\n", C_KCOLORS);
	WRITE(p, "uniform float4 "I_ALPHA"[1] : register(c%d);\n", C_ALPHA);
	WRITE(p, "uniform float4 "I_TEXDIMS"[8] : register(c%d);\n", C_TEXDIMS);
	if (ApiType & API_D3D9)
	{
		WRITE(p, "uniform float4 "I_VTEXSCALE"[4] : register(c%d);\n", C_VTEXSCALE);
	}
	WRITE(p, "uniform float4 "I_ZBIAS"[2] : register(c%d);\n", C_ZBIAS);
	WRITE(p, "uniform float4 "I_INDTEXSCALE"[2] : register(c%d);\n", C_INDTEXSCALE);
	WRITE(p, "uniform float4 "I_INDTEXMTX"[6] : register(c%d);\n", C_INDTEXMTX);
	WRITE(p, "uniform float4 "I_FOG"[3] : register(c%d);\n", C_FOG);

	if(g_ActiveConfig.bEnablePixelLighting && g_ActiveConfig.backend_info.bSupportsPixelLighting)
	{
		WRITE(p,"typedef struct { float4 col; float4 cosatt; float4 distatt; float4 pos; float4 dir; } Light;\n");
		WRITE(p,"typedef struct { Light lights[8]; } s_"I_PLIGHTS";\n");
		WRITE(p, "uniform s_"I_PLIGHTS" "I_PLIGHTS" : register(c%d);\n", C_PLIGHTS);
		WRITE(p, "typedef struct { float4 C0, C1, C2, C3; } s_"I_PMATERIALS";\n");
		WRITE(p, "uniform s_"I_PMATERIALS" "I_PMATERIALS" : register(c%d);\n", C_PMATERIALS);
	}

	WRITE(p, "void main(\n");
	if(ApiType != API_D3D11)
	{
		WRITE(p, "  out float4 ocol0 : COLOR0,%s%s\n  in float4 rawpos : %s,\n",
			dstAlphaMode == DSTALPHA_DUAL_SOURCE_BLEND ? "\n  out float4 ocol1 : COLOR1," : "",
			DepthTextureEnable ? "\n  out float depth : DEPTH," : "",
			ApiType & API_OPENGL ? "WPOS" : ApiType & API_D3D9_SM20 ? "POSITION" : "VPOS");
	}
	else
	{
		WRITE(p, "  out float4 ocol0 : SV_Target0,%s%s\n  in float4 rawpos : SV_Position,\n",
			dstAlphaMode == DSTALPHA_DUAL_SOURCE_BLEND ? "\n  out float4 ocol1 : SV_Target1," : "",
			DepthTextureEnable ? "\n  out float depth : SV_Depth," : "");
	}

	WRITE(p, "  in float4 colors_0 : COLOR0,\n");
	WRITE(p, "  in float4 colors_1 : COLOR1");

	// compute window position if needed because binding semantic WPOS is not widely supported
	if (numTexgen < 7)
	{
		for (int i = 0; i < numTexgen; ++i)
			WRITE(p, ",\n  in float3 uv%d : TEXCOORD%d", i, i);
		WRITE(p, ",\n  in float4 clipPos : TEXCOORD%d", numTexgen);
		if(g_ActiveConfig.bEnablePixelLighting && g_ActiveConfig.backend_info.bSupportsPixelLighting)
			WRITE(p, ",\n  in float4 Normal : TEXCOORD%d", numTexgen + 1);
	}
	else
	{
		// wpos is in w of first 4 texcoords
		if(g_ActiveConfig.bEnablePixelLighting && g_ActiveConfig.backend_info.bSupportsPixelLighting)
		{
			for (int i = 0; i < 8; ++i)
				WRITE(p, ",\n  in float4 uv%d : TEXCOORD%d", i, i);
		}
		else
		{
			for (unsigned int i = 0; i < xfregs.numTexGen.numTexGens; ++i)
				WRITE(p, ",\n  in float%d uv%d : TEXCOORD%d", i < 4 ? 4 : 3 , i, i);
		}
	}
	WRITE(p, "        ) {\n");

	char* pmainstart = p;
	int Pretest = AlphaPreTest();
	if (dstAlphaMode == DSTALPHA_ALPHA_PASS && !DepthTextureEnable && Pretest >= 0)
	{
		if (!Pretest)
		{
			// alpha test will always fail, so restart the shader and just make it an empty function
			WRITE(p, "ocol0 = 0;\n");
			WRITE(p, "discard;\n");
			if(ApiType != API_D3D11)
				WRITE(p, "return;\n");
		}
		else
		{
			WRITE(p, "  ocol0 = "I_ALPHA"[0].aaaa;\n");
		}
		WRITE(p, "}\n");
		return text;
	}

	WRITE(p, "  float4 c0 = "I_COLORS"[1], c1 = "I_COLORS"[2], c2 = "I_COLORS"[3], prev = float4(0.0f, 0.0f, 0.0f, 0.0f), textemp = float4(0.0f, 0.0f, 0.0f, 0.0f), rastemp = float4(0.0f, 0.0f, 0.0f, 0.0f), konsttemp = float4(0.0f, 0.0f, 0.0f, 0.0f);\n"
			"  float3 comp16 = float3(1.0f, 255.0f, 0.0f), comp24 = float3(1.0f, 255.0f, 255.0f*255.0f);\n"
			"  float4 alphabump=float4(0.0f,0.0f,0.0f,0.0f);\n"
			"  float3 tevcoord=float3(0.0f, 0.0f, 0.0f);\n"
			"  float2 wrappedcoord=float2(0.0f,0.0f), tempcoord=float2(0.0f,0.0f);\n"
			"  float4 cc0=float4(0.0f,0.0f,0.0f,0.0f), cc1=float4(0.0f,0.0f,0.0f,0.0f);\n"
			"  float4 cc2=float4(0.0f,0.0f,0.0f,0.0f), cprev=float4(0.0f,0.0f,0.0f,0.0f);\n"
			"  float4 crastemp=float4(0.0f,0.0f,0.0f,0.0f),ckonsttemp=float4(0.0f,0.0f,0.0f,0.0f);\n\n");

	if(g_ActiveConfig.bEnablePixelLighting && g_ActiveConfig.backend_info.bSupportsPixelLighting)
	{
		if (xfregs.numTexGen.numTexGens < 7)
		{
			WRITE(p,"float3 _norm0 = normalize(Normal.xyz);\n\n");
			WRITE(p,"float3 pos = float3(clipPos.x,clipPos.y,Normal.w);\n");
		}
		else
		{
			WRITE(p,"  float3 _norm0 = normalize(float3(uv4.w,uv5.w,uv6.w));\n\n");
			WRITE(p,"float3 pos = float3(uv0.w,uv1.w,uv7.w);\n");
		}


		WRITE(p, "float4 mat, lacc;\n"
		"float3 ldir, h;\n"
		"float dist, dist2, attn;\n");

		p = GenerateLightingShader(p, components, I_PMATERIALS, I_PLIGHTS, "colors_", "colors_");
	}

	if (numTexgen < 7)
		WRITE(p, "clipPos = float4(rawpos.x, rawpos.y, clipPos.z, clipPos.w);\n");
	else
		WRITE(p, "float4 clipPos = float4(rawpos.x, rawpos.y, uv2.w, uv3.w);\n");

	// HACK to handle cases where the tex gen is not enabled
	if (numTexgen == 0)
	{
		WRITE(p, "float3 uv0 = float3(0.0f, 0.0f, 0.0f);\n");
	}
	else
	{
		for (int i = 0; i < numTexgen; ++i)
		{
			// optional perspective divides
			if (xfregs.texMtxInfo[i].projection == XF_TEXPROJ_STQ)
			{
				WRITE(p, "if (uv%d.z)", i);
				WRITE(p, "	uv%d.xy = uv%d.xy / uv%d.z;\n", i, i, i);
			}

			WRITE(p, "uv%d.xy = uv%d.xy * "I_TEXDIMS"[%d].zw;\n", i, i, i);
		}
	}

	// indirect texture map lookup
	for(u32 i = 0; i < bpmem.genMode.numindstages; ++i)
	{
		if (nIndirectStagesUsed & (1<<i))
		{
			int texcoord = bpmem.tevindref.getTexCoord(i);

			if (texcoord < numTexgen)
				WRITE(p, "tempcoord = uv%d.xy * "I_INDTEXSCALE"[%d].%s;\n", texcoord, i/2, (i&1)?"zw":"xy");
			else
				WRITE(p, "tempcoord = float2(0.0f, 0.0f);\n");

			char buffer[32];
			sprintf(buffer, "float3 indtex%d", i);
			SampleTexture(p, buffer, "tempcoord", "abg", bpmem.tevindref.getTexMap(i), ApiType);
		}
	}

	for (int i = 0; i < numStages; i++)
		WriteStage(p, i, ApiType); //build the equation for this stage

	if(numStages)
	{
		// The results of the last texenv stage are put onto the screen,
		// regardless of the used destination register
		WRITE(p, "prev.rgb = %s;\n",tevCOutputTable[bpmem.combiners[numStages-1].colorC.dest]);
		WRITE(p, "prev.a = %s;\n",tevAOutputTable[bpmem.combiners[numStages-1].alphaC.dest]);
	}
	// emulation of unsigned 8 overflow when casting
	WRITE(p, "prev = frac(4.0f + prev * (255.0f/256.0f)) * (256.0f/255.0f);\n");

	// TODO: Why are we doing a second alpha pretest here?
	if (!WriteAlphaTest(p, ApiType, dstAlphaMode))
	{
		// alpha test will always fail, so restart the shader and just make it an empty function
		p = pmainstart;
		WRITE(p, "ocol0 = 0;\n");
		if(DepthTextureEnable)
			WRITE(p, "depth = 1.f;\n");
		if(dstAlphaMode == DSTALPHA_DUAL_SOURCE_BLEND)
				WRITE(p, "ocol1 = 0;\n");
		WRITE(p, "discard;\n");
		if(ApiType != API_D3D11)
			WRITE(p, "return;\n");
	}
	else
	{
		if((bpmem.fog.c_proj_fsel.fsel != 0) || DepthTextureEnable)
		{

			// the screen space depth value = far z + (clip z / clip w) * z range
			WRITE(p, "float zCoord = "I_ZBIAS"[1].x + (clipPos.z / clipPos.w) * "I_ZBIAS"[1].y;\n");
		}

		if (DepthTextureEnable)
		{
			// use the texture input of the last texture stage (textemp), hopefully this has been read and is in correct format...
			if (bpmem.ztex2.op != ZTEXTURE_DISABLE && !bpmem.zcontrol.zcomploc && bpmem.zmode.testenable && bpmem.zmode.updateenable)
			{
				if (bpmem.ztex2.op == ZTEXTURE_ADD)
					WRITE(p, "zCoord = dot("I_ZBIAS"[0].xyzw, textemp.xyzw) + "I_ZBIAS"[1].w + zCoord;\n");
				else
					WRITE(p, "zCoord = dot("I_ZBIAS"[0].xyzw, textemp.xyzw) + "I_ZBIAS"[1].w;\n");

				// scale to make result from frac correct
				WRITE(p, "zCoord = zCoord * (16777215.0f/16777216.0f);\n");
				WRITE(p, "zCoord = frac(zCoord);\n");
				WRITE(p, "zCoord = zCoord * (16777216.0f/16777215.0f);\n");
			}
			WRITE(p, "depth = zCoord;\n");
		}

		if (dstAlphaMode == DSTALPHA_ALPHA_PASS)
			WRITE(p, "  ocol0 = float4(prev.rgb, "I_ALPHA"[0].a);\n");
		else
		{
			WriteFog(p);
			WRITE(p, "  ocol0 = prev;\n");
		}

		// On D3D11, use dual-source color blending to perform dst alpha in a
		// single pass
		if (dstAlphaMode == DSTALPHA_DUAL_SOURCE_BLEND)
		{
			// Colors will be blended against the alpha from ocol1...
			WRITE(p, "  ocol1 = ocol0;\n");
			// ...and the alpha from ocol0 will be written to the framebuffer.
			WRITE(p, "  ocol0.a = "I_ALPHA"[0].a;\n");
		}
	}
	WRITE(p, "}\n");
	if (text[sizeof(text) - 1] != 0x7C)
		PanicAlert("PixelShader generator - buffer too small, canary has been eaten!");

	setlocale(LC_NUMERIC, ""); // restore locale
	return text;
}



//table with the color compare operations
static const char *TEVCMPColorOPTable[16] =
{
	"float3(0.0f, 0.0f, 0.0f)",//0
	"float3(0.0f, 0.0f, 0.0f)",//1
	"float3(0.0f, 0.0f, 0.0f)",//2
	"float3(0.0f, 0.0f, 0.0f)",//3
	"float3(0.0f, 0.0f, 0.0f)",//4
	"float3(0.0f, 0.0f, 0.0f)",//5
	"float3(0.0f, 0.0f, 0.0f)",//6
	"float3(0.0f, 0.0f, 0.0f)",//7
	"   %s + ((%s.r >= %s.r + (0.25f/255.0f)) ? %s : float3(0.0f, 0.0f, 0.0f))",//#define TEVCMP_R8_GT 8
	"   %s + ((abs(%s.r - %s.r) < (0.5f/255.0f)) ? %s : float3(0.0f, 0.0f, 0.0f))",//#define TEVCMP_R8_EQ 9
	"   %s + (( dot(%s.rgb, comp16) >= (dot(%s.rgb, comp16) + (0.25f/255.0f))) ? %s : float3(0.0f, 0.0f, 0.0f))",//#define TEVCMP_GR16_GT 10
	"   %s + (abs(dot(%s.rgb, comp16) - dot(%s.rgb, comp16)) < (0.5f/255.0f) ? %s : float3(0.0f, 0.0f, 0.0f))",//#define TEVCMP_GR16_EQ 11
	"   %s + (( dot(%s.rgb, comp24) >= (dot(%s.rgb, comp24) + (0.25f/255.0f))) ? %s : float3(0.0f, 0.0f, 0.0f))",//#define TEVCMP_BGR24_GT 12
	"   %s + (abs(dot(%s.rgb, comp24) - dot(%s.rgb, comp24)) < (0.5f/255.0f) ? %s : float3(0.0f, 0.0f, 0.0f))",//#define TEVCMP_BGR24_EQ 13
	"   %s + (max(sign(%s.rgb - %s.rgb - (0.25f/255.0f)), float3(0.0f, 0.0f, 0.0f)) * %s)",//#define TEVCMP_RGB8_GT  14
	"   %s + ((float3(1.0f, 1.0f, 1.0f) - max(sign(abs(%s.rgb - %s.rgb) - (0.5f/255.0f)), float3(0.0f, 0.0f, 0.0f))) * %s)"//#define TEVCMP_RGB8_EQ  15
};

//table with the alpha compare operations
static const char *TEVCMPAlphaOPTable[16] =
{
	"0.0f",//0
	"0.0f",//1
	"0.0f",//2
	"0.0f",//3
	"0.0f",//4
	"0.0f",//5
	"0.0f",//6
	"0.0f",//7
	"   %s.a + ((%s.r >= (%s.r + (0.25f/255.0f))) ? %s.a : 0.0f)",//#define TEVCMP_R8_GT 8
	"   %s.a + (abs(%s.r - %s.r) < (0.5f/255.0f) ? %s.a : 0.0f)",//#define TEVCMP_R8_EQ 9
	"   %s.a + ((dot(%s.rgb, comp16) >= (dot(%s.rgb, comp16) + (0.25f/255.0f))) ? %s.a : 0.0f)",//#define TEVCMP_GR16_GT 10
	"   %s.a + (abs(dot(%s.rgb, comp16) - dot(%s.rgb, comp16)) < (0.5f/255.0f) ? %s.a : 0.0f)",//#define TEVCMP_GR16_EQ 11
	"   %s.a + ((dot(%s.rgb, comp24) >= (dot(%s.rgb, comp24) + (0.25f/255.0f))) ? %s.a : 0.0f)",//#define TEVCMP_BGR24_GT 12
	"   %s.a + (abs(dot(%s.rgb, comp24) - dot(%s.rgb, comp24)) < (0.5f/255.0f) ? %s.a : 0.0f)",//#define TEVCMP_BGR24_EQ 13
	"   %s.a + ((%s.a >= (%s.a + (0.25f/255.0f))) ? %s.a : 0.0f)",//#define TEVCMP_A8_GT 14
	"   %s.a + (abs(%s.a - %s.a) < (0.5f/255.0f) ? %s.a : 0.0f)"//#define TEVCMP_A8_EQ 15

};


static void WriteStage(char *&p, int n, API_TYPE ApiType)
{
	int texcoord = bpmem.tevorders[n/2].getTexCoord(n&1);
	bool bHasTexCoord = (u32)texcoord < bpmem.genMode.numtexgens;
	bool bHasIndStage = bpmem.tevind[n].IsActive() && bpmem.tevind[n].bt < bpmem.genMode.numindstages;

	// HACK to handle cases where the tex gen is not enabled
	if (!bHasTexCoord)
		texcoord = 0;

	WRITE(p, "// TEV stage %d\n", n);

	if (bHasIndStage)
	{
		WRITE(p, "// indirect op\n");
		// perform the indirect op on the incoming regular coordinates using indtex%d as the offset coords
		if (bpmem.tevind[n].bs != ITBA_OFF)
		{
			WRITE(p, "alphabump = indtex%d.%s %s;\n",
					bpmem.tevind[n].bt,
					tevIndAlphaSel[bpmem.tevind[n].bs],
					tevIndAlphaScale[bpmem.tevind[n].fmt]);
		}
		// format
		WRITE(p, "float3 indtevcrd%d = indtex%d * %s;\n", n, bpmem.tevind[n].bt, tevIndFmtScale[bpmem.tevind[n].fmt]);

		// bias
		if (bpmem.tevind[n].bias != ITB_NONE )
			WRITE(p, "indtevcrd%d.%s += %s;\n", n, tevIndBiasField[bpmem.tevind[n].bias], tevIndBiasAdd[bpmem.tevind[n].fmt]);

		// multiply by offset matrix and scale
		if (bpmem.tevind[n].mid != 0)
		{
			if (bpmem.tevind[n].mid <= 3)
			{
				int mtxidx = 2*(bpmem.tevind[n].mid-1);
				WRITE(p, "float2 indtevtrans%d = float2(dot("I_INDTEXMTX"[%d].xyz, indtevcrd%d), dot("I_INDTEXMTX"[%d].xyz, indtevcrd%d));\n",
					n, mtxidx, n, mtxidx+1, n);
			}
			else if (bpmem.tevind[n].mid <= 7 && bHasTexCoord)
			{ // s matrix
				_assert_(bpmem.tevind[n].mid >= 5);
				int mtxidx = 2*(bpmem.tevind[n].mid-5);
				WRITE(p, "float2 indtevtrans%d = "I_INDTEXMTX"[%d].ww * uv%d.xy * indtevcrd%d.xx;\n", n, mtxidx, texcoord, n);
			}
			else if (bpmem.tevind[n].mid <= 11 && bHasTexCoord)
			{ // t matrix
				_assert_(bpmem.tevind[n].mid >= 9);
				int mtxidx = 2*(bpmem.tevind[n].mid-9);
				WRITE(p, "float2 indtevtrans%d = "I_INDTEXMTX"[%d].ww * uv%d.xy * indtevcrd%d.yy;\n", n, mtxidx, texcoord, n);
			}
			else
				WRITE(p, "float2 indtevtrans%d = 0;\n", n);
		}
		else
			WRITE(p, "float2 indtevtrans%d = 0;\n", n);

		// ---------
		// Wrapping
		// ---------

		// wrap S
		if (bpmem.tevind[n].sw == ITW_OFF)
			WRITE(p, "wrappedcoord.x = uv%d.x;\n", texcoord);
		else if (bpmem.tevind[n].sw == ITW_0)
			WRITE(p, "wrappedcoord.x = 0.0f;\n");
		else
			WRITE(p, "wrappedcoord.x = fmod( uv%d.x, %s );\n", texcoord, tevIndWrapStart[bpmem.tevind[n].sw]);

		// wrap T
		if (bpmem.tevind[n].tw == ITW_OFF)
			WRITE(p, "wrappedcoord.y = uv%d.y;\n", texcoord);
		else if (bpmem.tevind[n].tw == ITW_0)
			WRITE(p, "wrappedcoord.y = 0.0f;\n");
		else
			WRITE(p, "wrappedcoord.y = fmod( uv%d.y, %s );\n", texcoord, tevIndWrapStart[bpmem.tevind[n].tw]);

		if (bpmem.tevind[n].fb_addprev) // add previous tevcoord
			WRITE(p, "tevcoord.xy += wrappedcoord + indtevtrans%d;\n", n);
		else
			WRITE(p, "tevcoord.xy = wrappedcoord + indtevtrans%d;\n", n);
	}

	TevStageCombiner::ColorCombiner &cc = bpmem.combiners[n].colorC;
	TevStageCombiner::AlphaCombiner &ac = bpmem.combiners[n].alphaC;

	// blah1
	if(cc.a == TEVCOLORARG_RASA || cc.a == TEVCOLORARG_RASC
		|| cc.b == TEVCOLORARG_RASA || cc.b == TEVCOLORARG_RASC
		|| cc.c == TEVCOLORARG_RASA || cc.c == TEVCOLORARG_RASC
		|| cc.d == TEVCOLORARG_RASA || cc.d == TEVCOLORARG_RASC
		|| ac.a == TEVALPHAARG_RASA || ac.b == TEVALPHAARG_RASA
		|| ac.c == TEVALPHAARG_RASA || ac.d == TEVALPHAARG_RASA)
	{
		char *rasswap = swapModeTable[bpmem.combiners[n].alphaC.rswap];
		WRITE(p, "rastemp = %s.%s;\n", tevRasTable[bpmem.tevorders[n / 2].getColorChan(n & 1)], rasswap);
		WRITE(p, "crastemp = frac(rastemp * (255.0f/256.0f)) * (256.0f/255.0f);\n");
	}


	if (bpmem.tevorders[n/2].getEnable(n&1))
	{
		if(!bHasIndStage)
		{
			// calc tevcord
			if(bHasTexCoord)
				WRITE(p, "tevcoord.xy = uv%d.xy;\n", texcoord);
			else
				WRITE(p, "tevcoord.xy = float2(0.0f, 0.0f);\n");
		}

		char *texswap = swapModeTable[bpmem.combiners[n].alphaC.tswap];
		int texmap = bpmem.tevorders[n/2].getTexMap(n&1);
		SampleTexture(p, "textemp", "tevcoord", texswap, texmap, ApiType);
	}
	else
		WRITE(p, "textemp = float4(1.0f, 1.0f, 1.0f, 1.0f);\n");


	// blah2
	if (cc.a == TEVCOLORARG_KONST || cc.b == TEVCOLORARG_KONST || cc.c == TEVCOLORARG_KONST || cc.d == TEVCOLORARG_KONST
		|| ac.a == TEVALPHAARG_KONST || ac.b == TEVALPHAARG_KONST || ac.c == TEVALPHAARG_KONST || ac.d == TEVALPHAARG_KONST)
	{
		int kc = bpmem.tevksel[n / 2].getKC(n & 1);
		int ka = bpmem.tevksel[n / 2].getKA(n & 1);
		WRITE(p, "konsttemp = float4(%s, %s);\n", tevKSelTableC[kc], tevKSelTableA[ka]);
		if(kc > 7 || ka > 7)
		{
			WRITE(p, "ckonsttemp = frac(konsttemp * (255.0f/256.0f)) * (256.0f/255.0f);\n");
		}
		else
		{
			WRITE(p, "ckonsttemp = konsttemp;\n");
		}
	}

	if(cc.a == TEVCOLORARG_CPREV || cc.a == TEVCOLORARG_APREV
		|| cc.b == TEVCOLORARG_CPREV || cc.b == TEVCOLORARG_APREV
		|| cc.c == TEVCOLORARG_CPREV || cc.c == TEVCOLORARG_APREV
		|| ac.a == TEVALPHAARG_APREV || ac.b == TEVALPHAARG_APREV || ac.c == TEVALPHAARG_APREV)
		WRITE(p, "cprev = frac(prev * (255.0f/256.0f)) * (256.0f/255.0f);\n");


	if(cc.a == TEVCOLORARG_C0 || cc.a == TEVCOLORARG_A0
	|| cc.b == TEVCOLORARG_C0 || cc.b == TEVCOLORARG_A0
	|| cc.c == TEVCOLORARG_C0 || cc.c == TEVCOLORARG_A0
	|| ac.a == TEVALPHAARG_A0 || ac.b == TEVALPHAARG_A0 || ac.c == TEVALPHAARG_A0)
		WRITE(p, "cc0 = frac(c0 * (255.0f/256.0f)) * (256.0f/255.0f);\n");


	if(cc.a == TEVCOLORARG_C1 || cc.a == TEVCOLORARG_A1
	|| cc.b == TEVCOLORARG_C1 || cc.b == TEVCOLORARG_A1
	|| cc.c == TEVCOLORARG_C1 || cc.c == TEVCOLORARG_A1
	|| ac.a == TEVALPHAARG_A1 || ac.b == TEVALPHAARG_A1 || ac.c == TEVALPHAARG_A1)
		WRITE(p, "cc1 = frac(c1 * (255.0f/256.0f)) * (256.0f/255.0f);\n");


	if(cc.a == TEVCOLORARG_C2 || cc.a == TEVCOLORARG_A2
	|| cc.b == TEVCOLORARG_C2 || cc.b == TEVCOLORARG_A2
	|| cc.c == TEVCOLORARG_C2 || cc.c == TEVCOLORARG_A2
	|| ac.a == TEVALPHAARG_A2 || ac.b == TEVALPHAARG_A2 || ac.c == TEVALPHAARG_A2)
			WRITE(p, "cc2 = frac(c2 * (255.0f/256.0f)) * (256.0f/255.0f);\n");


	WRITE(p, "// color combine\n");
	if (cc.clamp)
		WRITE(p, "%s = saturate(", tevCOutputTable[cc.dest]);
	else
		WRITE(p, "%s = ", tevCOutputTable[cc.dest]);

	// combine the color channel
	if (cc.bias != TevBias_COMPARE) // if not compare
	{
		//normal color combiner goes here
		if (cc.shift > TEVSCALE_1)
			WRITE(p, "%s*(", tevScaleTable[cc.shift]);

		if(!(cc.d == TEVCOLORARG_ZERO && cc.op == TEVOP_ADD))
			WRITE(p, "%s%s", tevCInputTable[cc.d], tevOpTable[cc.op]);

		if (cc.a == cc.b)
			WRITE(p, "%s", tevCInputTable[cc.a + 16]);
		else if (cc.c == TEVCOLORARG_ZERO)
			WRITE(p, "%s", tevCInputTable[cc.a + 16]);
		else if (cc.c == TEVCOLORARG_ONE)
			WRITE(p, "%s", tevCInputTable[cc.b + 16]);
		else if (cc.a == TEVCOLORARG_ZERO)
			WRITE(p, "%s*%s", tevCInputTable[cc.b + 16], tevCInputTable[cc.c + 16]);
		else if (cc.b == TEVCOLORARG_ZERO)
			WRITE(p, "%s*(float3(1.0f, 1.0f, 1.0f)-%s)", tevCInputTable[cc.a + 16], tevCInputTable[cc.c + 16]);
		else
			WRITE(p, "lerp(%s, %s, %s)", tevCInputTable[cc.a + 16], tevCInputTable[cc.b + 16], tevCInputTable[cc.c + 16]);

		WRITE(p, "%s", tevBiasTable[cc.bias]);

		if (cc.shift > TEVSCALE_1)
			WRITE(p, ")");
	}
	else
	{
		int cmp = (cc.shift<<1)|cc.op|8; // comparemode stored here
		WRITE(p, TEVCMPColorOPTable[cmp],//lookup the function from the op table
				tevCInputTable[cc.d],
				tevCInputTable[cc.a + 16],
				tevCInputTable[cc.b + 16],
				tevCInputTable[cc.c + 16]);
	}
	if (cc.clamp)
		WRITE(p, ")");
	WRITE(p,";\n");

	WRITE(p, "// alpha combine\n");
	// combine the alpha channel
	if (ac.clamp)
		WRITE(p, "%s = saturate(", tevAOutputTable[ac.dest]);
	else
		WRITE(p, "%s = ", tevAOutputTable[ac.dest]);

	if (ac.bias != TevBias_COMPARE) // if not compare
	{
		//normal alpha combiner goes here
		if (ac.shift > TEVSCALE_1)
			WRITE(p, "%s*(", tevScaleTable[ac.shift]);

		if(!(ac.d == TEVALPHAARG_ZERO && ac.op == TEVOP_ADD))
			WRITE(p, "%s.a%s", tevAInputTable[ac.d], tevOpTable[ac.op]);

		if (ac.a == ac.b)
			WRITE(p, "%s.a", tevAInputTable[ac.a + 8]);
		else if (ac.c == TEVALPHAARG_ZERO)
			WRITE(p, "%s.a", tevAInputTable[ac.a + 8]);
		else if (ac.a == TEVALPHAARG_ZERO)
			WRITE(p, "%s.a*%s.a", tevAInputTable[ac.b + 8], tevAInputTable[ac.c + 8]);
		else if (ac.b == TEVALPHAARG_ZERO)
			WRITE(p, "%s.a*(1.0f-%s.a)", tevAInputTable[ac.a + 8], tevAInputTable[ac.c + 8]);
		else
			WRITE(p, "lerp(%s.a, %s.a, %s.a)", tevAInputTable[ac.a + 8], tevAInputTable[ac.b + 8], tevAInputTable[ac.c + 8]);

		WRITE(p, "%s",tevBiasTable[ac.bias]);

		if (ac.shift>0)
			WRITE(p, ")");

	}
	else
	{
		//compare alpha combiner goes here
		int cmp = (ac.shift<<1)|ac.op|8; // comparemode stored here
		WRITE(p, TEVCMPAlphaOPTable[cmp],
				tevAInputTable[ac.d],
				tevAInputTable[ac.a + 8],
				tevAInputTable[ac.b + 8],
				tevAInputTable[ac.c + 8]);
	}
	if (ac.clamp)
		WRITE(p, ")");
	WRITE(p, ";\n\n");
	WRITE(p, "// TEV done\n");
}

void SampleTexture(char *&p, const char *destination, const char *texcoords, const char *texswap, int texmap, API_TYPE ApiType)
{
	if (ApiType == API_D3D11)
		WRITE(p, "%s=Tex%d.Sample(samp%d, %s.xy * "I_TEXDIMS"[%d].xy).%s;\n", destination, texmap,texmap, texcoords, texmap, texswap);
	else if (ApiType & API_D3D9)
	{
		// D3D9 uses different pixel to texel mapping, so we need to offset our sampling address by half a pixel (assuming native and virtual texture dimensions match each other, otherwise some math is involved).
		// Read the MSDN article "Directly Mapping Texels to Pixels (Direct3D 9)" for further info.
		WRITE(p, "%s=tex2D(samp%d, (%s.xy + 0.5f*"I_VTEXSCALE"[%d].%s) * "I_TEXDIMS"[%d].xy).%s;\n", destination, texmap, texcoords, texmap/2, (texmap&1)?"zw":"xy", texmap, texswap);
	}
	else
		WRITE(p, "%s=tex2D(samp%d, %s.xy * "I_TEXDIMS"[%d].xy).%s;\n", destination, texmap, texcoords, texmap, texswap);
}

static const char *tevAlphaFuncsTable[] =
{
	"(false)",									//ALPHACMP_NEVER 0
	"(prev.a <= %s - (0.25f/255.0f))",			//ALPHACMP_LESS 1
	"(abs( prev.a - %s ) < (0.5f/255.0f))",		//ALPHACMP_EQUAL 2
	"(prev.a < %s + (0.25f/255.0f))",			//ALPHACMP_LEQUAL 3
	"(prev.a >= %s + (0.25f/255.0f))",			//ALPHACMP_GREATER 4
	"(abs( prev.a - %s ) >= (0.5f/255.0f))",	//ALPHACMP_NEQUAL 5
	"(prev.a > %s - (0.25f/255.0f))",			//ALPHACMP_GEQUAL 6
	"(true)"									//ALPHACMP_ALWAYS 7
};

static const char *tevAlphaFunclogicTable[] =
{
	" && ", // and
	" || ", // or
	" != ", // xor
	" == "  // xnor
};
static int AlphaPreTest()
{
	u32 op = bpmem.alphaFunc.logic;
	u32 comp[2] = {bpmem.alphaFunc.comp0, bpmem.alphaFunc.comp1};

	// First kill all the simple cases
	switch(op)
	{
	case 0: // AND
		if (comp[0] == ALPHACMP_ALWAYS && comp[1] == ALPHACMP_ALWAYS) return true;
		if (comp[0] == ALPHACMP_NEVER || comp[1] == ALPHACMP_NEVER) return false;
		break;
	case 1: // OR
		if (comp[0] == ALPHACMP_ALWAYS || comp[1] == ALPHACMP_ALWAYS) return true;
		if (comp[0] == ALPHACMP_NEVER && comp[1] == ALPHACMP_NEVER)return false;
		break;
	case 2: // XOR
		if ((comp[0] == ALPHACMP_ALWAYS && comp[1] == ALPHACMP_NEVER) || (comp[0] == ALPHACMP_NEVER && comp[1] == ALPHACMP_ALWAYS))
			return true;
		if ((comp[0] == ALPHACMP_ALWAYS && comp[1] == ALPHACMP_ALWAYS) || (comp[0] == ALPHACMP_NEVER && comp[1] == ALPHACMP_NEVER))
			return false;
		break;
	case 3: // XNOR
		if ((comp[0] == ALPHACMP_ALWAYS && comp[1] == ALPHACMP_NEVER) || (comp[0] == ALPHACMP_NEVER && comp[1] == ALPHACMP_ALWAYS))
			return false;
		if ((comp[0] == ALPHACMP_ALWAYS && comp[1] == ALPHACMP_ALWAYS) || (comp[0] == ALPHACMP_NEVER && comp[1] == ALPHACMP_NEVER))
			return true;
		break;
	default: PanicAlert("bad logic for alpha test? %08x", op);
	}
	return -1;
}


static bool WriteAlphaTest(char *&p, API_TYPE ApiType,DSTALPHA_MODE dstAlphaMode)
{
	static const char *alphaRef[2] =
	{
		I_ALPHA"[0].r",
		I_ALPHA"[0].g"
	};

	int Pretest = AlphaPreTest();
	if(Pretest >= 0)
	{
		return Pretest != 0;
	}

	// using discard then return works the same in cg and dx9 but not in dx11
	WRITE(p, "if(!( ");

	int compindex = bpmem.alphaFunc.comp0 % 8;
	WRITE(p, tevAlphaFuncsTable[compindex],alphaRef[0]);//lookup the first component from the alpha function table

	WRITE(p, "%s", tevAlphaFunclogicTable[bpmem.alphaFunc.logic % 4]);//lookup the logic op

	compindex = bpmem.alphaFunc.comp1 % 8;
	WRITE(p, tevAlphaFuncsTable[compindex],alphaRef[1]);//lookup the second component from the alpha function table
<<<<<<< HEAD
	WRITE(p, ")) {\n");

	WRITE(p, "ocol0 = 0;\n");
	if (dstAlphaMode == DSTALPHA_DUAL_SOURCE_BLEND)
		WRITE(p, "ocol1 = 0;\n");
	if (DepthTextureEnable)
		WRITE(p, "depth = 1.f;\n");
	if (!(bpmem.zcontrol.zcomploc && bpmem.zmode.updateenable))
	{
		WRITE(p, "discard;\n");
		if (ApiType != API_D3D11)
			WRITE(p, "return;\n");
	}

	WRITE(p, "}\n");
=======
	WRITE(p, ")){ocol0 = 0;%s%s discard;%s}\n",
			dstAlphaMode == DSTALPHA_DUAL_SOURCE_BLEND	? "ocol1 = 0;"		: "",
			DepthTextureEnable							? "depth = 1.f;"	: "",
			(ApiType != API_D3D11)						? "return;"			: "");
>>>>>>> d95e31af
	return true;
}

static const char *tevFogFuncsTable[] =
{
	"",																//No Fog
	"",																//?
	"",																//Linear
	"",																//?
	"  fog = 1.0f - pow(2.0f, -8.0f * fog);\n",						//exp
	"  fog = 1.0f - pow(2.0f, -8.0f * fog * fog);\n",					//exp2
	"  fog = pow(2.0f, -8.0f * (1.0f - fog));\n",						//backward exp
	"  fog = 1.0f - fog;\n   fog = pow(2.0f, -8.0f * fog * fog);\n"	//backward exp2
};

static void WriteFog(char *&p)
{
	if(bpmem.fog.c_proj_fsel.fsel == 0)return;//no Fog

	if (bpmem.fog.c_proj_fsel.proj == 0)
	{
		// perspective
		// ze = A/(B - (Zs >> B_SHF)
		WRITE (p, "  float ze = "I_FOG"[1].x / ("I_FOG"[1].y - (zCoord / "I_FOG"[1].w));\n");
	}
	else
	{
		// orthographic
		// ze = a*Zs	(here, no B_SHF)
		WRITE (p, "  float ze = "I_FOG"[1].x * zCoord;\n");
	}

	// x_adjust = sqrt((x-center)^2 + k^2)/k
	// ze *= x_adjust
	//this is complitly teorical as the real hard seems to use a table intead of calculate the values.
	if(bpmem.fogRange.Base.Enabled)
	{
		WRITE (p, "  float x_adjust = (2.0f * (clipPos.x / "I_FOG"[2].y)) - 1.0f - "I_FOG"[2].x;\n");
		WRITE (p, "  x_adjust = sqrt(x_adjust * x_adjust + "I_FOG"[2].z * "I_FOG"[2].z) / "I_FOG"[2].z;\n");
		WRITE (p, "  ze *= x_adjust;\n");
	}

	WRITE (p, "  float fog = saturate(ze - "I_FOG"[1].z);\n");

	if(bpmem.fog.c_proj_fsel.fsel > 3)
	{
		WRITE(p, "%s", tevFogFuncsTable[bpmem.fog.c_proj_fsel.fsel]);
	}
	else
	{
		if(bpmem.fog.c_proj_fsel.fsel != 2)
			WARN_LOG(VIDEO, "Unknown Fog Type! %08x", bpmem.fog.c_proj_fsel.fsel);
	}

	WRITE(p, "  prev.rgb = lerp(prev.rgb,"I_FOG"[0].rgb,fog);\n");


}<|MERGE_RESOLUTION|>--- conflicted
+++ resolved
@@ -1191,7 +1191,6 @@
 
 	compindex = bpmem.alphaFunc.comp1 % 8;
 	WRITE(p, tevAlphaFuncsTable[compindex],alphaRef[1]);//lookup the second component from the alpha function table
-<<<<<<< HEAD
 	WRITE(p, ")) {\n");
 
 	WRITE(p, "ocol0 = 0;\n");
@@ -1207,12 +1206,6 @@
 	}
 
 	WRITE(p, "}\n");
-=======
-	WRITE(p, ")){ocol0 = 0;%s%s discard;%s}\n",
-			dstAlphaMode == DSTALPHA_DUAL_SOURCE_BLEND	? "ocol1 = 0;"		: "",
-			DepthTextureEnable							? "depth = 1.f;"	: "",
-			(ApiType != API_D3D11)						? "return;"			: "");
->>>>>>> d95e31af
 	return true;
 }
 
