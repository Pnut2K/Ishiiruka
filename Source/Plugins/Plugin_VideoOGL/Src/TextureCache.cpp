// Copyright (C) 2003 Dolphin Project.

// This program is free software: you can redistribute it and/or modify
// it under the terms of the GNU General Public License as published by
// the Free Software Foundation, version 2.0.

// This program is distributed in the hope that it will be useful,
// but WITHOUT ANY WARRANTY; without even the implied warranty of
// MERCHANTABILITY or FITNESS FOR A PARTICULAR PURPOSE.  See the
// GNU General Public License 2.0 for more details.

// A copy of the GPL 2.0 should have been included with the program.
// If not, see http://www.gnu.org/licenses/

// Official SVN repository and contact information can be found at
// http://code.google.com/p/dolphin-emu/

#include <vector>
#include <cmath>


#include <fstream>
#ifdef _WIN32
#define _interlockedbittestandset workaround_ms_header_bug_platform_sdk6_set
#define _interlockedbittestandreset workaround_ms_header_bug_platform_sdk6_reset
#define _interlockedbittestandset64 workaround_ms_header_bug_platform_sdk6_set64
#define _interlockedbittestandreset64 workaround_ms_header_bug_platform_sdk6_reset64
#include <intrin.h>
#undef _interlockedbittestandset
#undef _interlockedbittestandreset
#undef _interlockedbittestandset64
#undef _interlockedbittestandreset64
#endif

#include "BPStructs.h"
#include "CommonPaths.h"
#include "FileUtil.h"
#include "FramebufferManager.h"
#include "Globals.h"
#include "Hash.h"
#include "HiresTextures.h"
#include "HW/Memmap.h"
#include "ImageWrite.h"
#include "MemoryUtil.h"
#include "ProgramShaderCache.h"
#include "PixelShaderManager.h"
#include "Render.h"
#include "Statistics.h"
#include "StringUtil.h"
#include "TextureCache.h"
#include "TextureConverter.h"
#include "TextureDecoder.h"
#include "VertexShaderManager.h"
#include "VideoConfig.h"

namespace OGL
{

static SHADER s_ColorMatrixProgram;
static SHADER s_DepthMatrixProgram;
static GLuint s_ColorMatrixUniform;
static GLuint s_DepthMatrixUniform;
static u32 s_ColorCbufid;
static u32 s_DepthCbufid;

static u32 s_Textures[8];
static u32 s_ActiveTexture;

struct VBOCache {
	GLuint vbo;
	GLuint vao;
	TargetRectangle targetSource;
};
static std::map<u64,VBOCache> s_VBO;

static u32 s_TempFramebuffer = 0;

bool SaveTexture(const char* filename, u32 textarget, u32 tex, int virtual_width, int virtual_height, unsigned int level)
{
	int width = std::max(virtual_width >> level, 1);
	int height = std::max(virtual_height >> level, 1);
	std::vector<u32> data(width * height);
	glActiveTexture(GL_TEXTURE0+9);
	glBindTexture(textarget, tex);
	glGetTexImage(textarget, level, GL_BGRA, GL_UNSIGNED_BYTE, &data[0]);
	glBindTexture(textarget, 0);
	TextureCache::SetStage();
	
	const GLenum err = GL_REPORT_ERROR();
	if (GL_NO_ERROR != err)
	{
		PanicAlert("Can't save texture, GL Error: %s", gluErrorString(err));
		return false;
	}

    return SaveTGA(filename, width, height, &data[0]);
}

TextureCache::TCacheEntry::~TCacheEntry()
{
	if (texture)
	{
		for(int i=0; i<8; i++)
			if(s_Textures[i] == texture)
				s_Textures[i] = 0;
		glDeleteTextures(1, &texture);
		texture = 0;
	}
}

TextureCache::TCacheEntry::TCacheEntry()
{
	glGenTextures(1, &texture);
	GL_REPORT_ERRORD();
}

void TextureCache::TCacheEntry::Bind(unsigned int stage)
{
	if (s_Textures[stage] != texture)
	{
		if (s_ActiveTexture != stage)
		{
			glActiveTexture(GL_TEXTURE0 + stage);
			s_ActiveTexture = stage;
		}
		
		glBindTexture(GL_TEXTURE_2D, texture);
		s_Textures[stage] = texture;
	}
}

bool TextureCache::TCacheEntry::Save(const char filename[], unsigned int level)
{
	// TODO: make ogl dump PNGs
	std::string tga_filename(filename);
	tga_filename.replace(tga_filename.size() - 3, 3, "tga");

	return SaveTexture(tga_filename.c_str(), GL_TEXTURE_2D, texture, virtual_width, virtual_height, level);
}

TextureCache::TCacheEntryBase* TextureCache::CreateTexture(unsigned int width,
	unsigned int height, unsigned int expanded_width,
	unsigned int tex_levels, PC_TexFormat pcfmt)
{
	int gl_format = 0,
		gl_iformat = 0,
		gl_type = 0;

	if (pcfmt != PC_TEX_FMT_DXT1)
	{
		switch (pcfmt)
		{
		default:
		case PC_TEX_FMT_NONE:
			PanicAlert("Invalid PC texture format %i", pcfmt); 
		case PC_TEX_FMT_BGRA32:
			gl_format = GL_BGRA;
			gl_iformat = GL_RGBA;
			gl_type = GL_UNSIGNED_BYTE;
			break;

		case PC_TEX_FMT_RGBA32:
			gl_format = GL_RGBA;
			gl_iformat = GL_RGBA;
			gl_type = GL_UNSIGNED_BYTE;
			break;

		case PC_TEX_FMT_I4_AS_I8:
			gl_format = GL_LUMINANCE;
			gl_iformat = GL_INTENSITY4;
			gl_type = GL_UNSIGNED_BYTE;
			break;

		case PC_TEX_FMT_IA4_AS_IA8:
			gl_format = GL_LUMINANCE_ALPHA;
			gl_iformat = GL_LUMINANCE4_ALPHA4;
			gl_type = GL_UNSIGNED_BYTE;
			break;

		case PC_TEX_FMT_I8:
			gl_format = GL_LUMINANCE;
			gl_iformat = GL_INTENSITY8;
			gl_type = GL_UNSIGNED_BYTE;
			break;

		case PC_TEX_FMT_IA8:
			gl_format = GL_LUMINANCE_ALPHA;
			gl_iformat = GL_LUMINANCE8_ALPHA8;
			gl_type = GL_UNSIGNED_BYTE;
			break;

		case PC_TEX_FMT_RGB565:
			gl_format = GL_RGB;
			gl_iformat = GL_RGB;
			gl_type = GL_UNSIGNED_SHORT_5_6_5;
			break;
		}
	}

	TCacheEntry &entry = *new TCacheEntry;
	entry.gl_format = gl_format;
	entry.gl_iformat = gl_iformat;
	entry.gl_type = gl_type;
	entry.pcfmt = pcfmt;

<<<<<<< HEAD
	entry.m_tex_levels = tex_levels;
=======
	entry.bHaveMipMaps = tex_levels != 1;
	
	entry.Load(width, height, expanded_width, 0);
>>>>>>> 8d5299c2

	return &entry;
}

void TextureCache::TCacheEntry::Load(unsigned int stage, unsigned int width, unsigned int height,
	unsigned int expanded_width, unsigned int level)
{
	if (s_ActiveTexture != stage)
	{
		glActiveTexture(GL_TEXTURE0 + stage);
		s_ActiveTexture = stage;
	}
	
	if (s_Textures[stage] != texture)
	{
		glBindTexture(GL_TEXTURE_2D, texture);
		s_Textures[stage] = texture;
	}
	
	// TODO: sloppy, just do this on creation?
	if (level == 0)
	{
		glTexParameteri(GL_TEXTURE_2D, GL_TEXTURE_MAX_LEVEL, m_tex_levels - 1);
	}

	if (pcfmt != PC_TEX_FMT_DXT1)
	{
	    if (expanded_width != width)
			glPixelStorei(GL_UNPACK_ROW_LENGTH, expanded_width);

		glTexImage2D(GL_TEXTURE_2D, level, gl_iformat, width, height, 0, gl_format, gl_type, temp);

		if (expanded_width != width)
			glPixelStorei(GL_UNPACK_ROW_LENGTH, 0);
	}
	else
	{
		PanicAlert("PC_TEX_FMT_DXT1 support disabled");
		//glCompressedTexImage2D(GL_TEXTURE_2D, 0, GL_COMPRESSED_RGBA_S3TC_DXT1_EXT,
			//width, height, 0, expanded_width * expanded_height/2, temp);
	}
	GL_REPORT_ERRORD();
}

TextureCache::TCacheEntryBase* TextureCache::CreateRenderTargetTexture(
	unsigned int scaled_tex_w, unsigned int scaled_tex_h)
{
	TCacheEntry *const entry = new TCacheEntry;
	glActiveTexture(GL_TEXTURE0+9);
	glBindTexture(GL_TEXTURE_2D, entry->texture);
	GL_REPORT_ERRORD();

	const GLenum
		gl_format = GL_RGBA,
		gl_iformat = GL_RGBA,
		gl_type = GL_UNSIGNED_BYTE;
		
	glTexParameteri(GL_TEXTURE_2D, GL_TEXTURE_MAX_LEVEL, 0);
	entry->m_tex_levels = 1;

	glTexImage2D(GL_TEXTURE_2D, 0, gl_iformat, scaled_tex_w, scaled_tex_h, 0, gl_format, gl_type, NULL);
	
	glBindTexture(GL_TEXTURE_2D, 0);
	
	SetStage();
	
	GL_REPORT_ERRORD();

	return entry;
}

void TextureCache::TCacheEntry::FromRenderTarget(u32 dstAddr, unsigned int dstFormat,
	unsigned int srcFormat, const EFBRectangle& srcRect,
	bool isIntensity, bool scaleByHalf, unsigned int cbufid,
	const float *colmat)
{
	g_renderer->ResetAPIState(); // reset any game specific settings
	
	// Make sure to resolve anything we need to read from.
	const GLuint read_texture = (srcFormat == PIXELFMT_Z24) ?
		FramebufferManager::ResolveAndGetDepthTarget(srcRect) :
		FramebufferManager::ResolveAndGetRenderTarget(srcRect);

    GL_REPORT_ERRORD();

	if (type != TCET_EC_DYNAMIC || g_ActiveConfig.bCopyEFBToTexture)
	{
		if (s_TempFramebuffer == 0)
			glGenFramebuffers(1, (GLuint*)&s_TempFramebuffer);

		FramebufferManager::SetFramebuffer(s_TempFramebuffer);
		// Bind texture to temporary framebuffer
		glFramebufferTexture2D(GL_FRAMEBUFFER, GL_COLOR_ATTACHMENT0, GL_TEXTURE_2D, texture, 0);
		GL_REPORT_FBO_ERROR();
		GL_REPORT_ERRORD();
		
		glActiveTexture(GL_TEXTURE0+9);
		glBindTexture(GL_TEXTURE_RECTANGLE, read_texture);

		glViewport(0, 0, virtual_width, virtual_height);

		if(srcFormat == PIXELFMT_Z24) {
			s_DepthMatrixProgram.Bind();
			if(s_DepthCbufid != cbufid)
				glUniform4fv(s_DepthMatrixUniform, 5, colmat);
			s_DepthCbufid = cbufid;
		} else {
			s_ColorMatrixProgram.Bind();
			if(s_ColorCbufid != cbufid)
				glUniform4fv(s_ColorMatrixUniform, 7, colmat);
			s_ColorCbufid = cbufid;
		}
		GL_REPORT_ERRORD();

		TargetRectangle targetSource = g_renderer->ConvertEFBRectangle(srcRect);
		GL_REPORT_ERRORD();
		
		// should be unique enough, if not, vbo will "only" be uploaded to much
		u64 targetSourceHash = u64(targetSource.left)<<48 | u64(targetSource.top)<<32 | u64(targetSource.right)<<16 | u64(targetSource.bottom);
		std::map<u64, VBOCache>::iterator vbo_it = s_VBO.find(targetSourceHash);
		
		if(vbo_it == s_VBO.end()) {
			VBOCache item;
			item.targetSource.bottom = -1;
			item.targetSource.top = -1;
			item.targetSource.left = -1;
			item.targetSource.right = -1;
			glGenBuffers(1, &item.vbo);
			glGenVertexArrays(1, &item.vao);
			
			glBindBuffer(GL_ARRAY_BUFFER, item.vbo);
			glBindVertexArray(item.vao);
			
			glEnableVertexAttribArray(SHADER_POSITION_ATTRIB);
			glVertexAttribPointer(SHADER_POSITION_ATTRIB, 2, GL_FLOAT, 0, sizeof(GLfloat)*4, (GLfloat*)NULL);
			glEnableVertexAttribArray(SHADER_TEXTURE0_ATTRIB);
			glVertexAttribPointer(SHADER_TEXTURE0_ATTRIB, 2, GL_FLOAT, 0, sizeof(GLfloat)*4, (GLfloat*)NULL+2);
			
			vbo_it = s_VBO.insert(std::pair<u64,VBOCache>(targetSourceHash, item)).first;
		}
		if(!(vbo_it->second.targetSource == targetSource)) {
			GLfloat vertices[] = {
				-1.f, 1.f,
				(GLfloat)targetSource.left, (GLfloat)targetSource.bottom,
				-1.f, -1.f,
				(GLfloat)targetSource.left, (GLfloat)targetSource.top,
				1.f, -1.f,
				(GLfloat)targetSource.right, (GLfloat)targetSource.top,
				1.f, 1.f,
				(GLfloat)targetSource.right, (GLfloat)targetSource.bottom
			};
			
			glBindBuffer(GL_ARRAY_BUFFER, vbo_it->second.vbo);
			glBufferData(GL_ARRAY_BUFFER, 4*4*sizeof(GLfloat), vertices, GL_STREAM_DRAW);
			
			vbo_it->second.targetSource = targetSource;
		} 

		glBindVertexArray(vbo_it->second.vao);
		glDrawArrays(GL_TRIANGLE_FAN, 0, 4);

		glBindTexture(GL_TEXTURE_RECTANGLE_ARB, 0);

		GL_REPORT_ERRORD();

		// Unbind texture from temporary framebuffer
		glFramebufferTexture2D(GL_FRAMEBUFFER, GL_COLOR_ATTACHMENT0, GL_TEXTURE_2D, 0, 0);
	}

	if (false == g_ActiveConfig.bCopyEFBToTexture)
	{
		int encoded_size = TextureConverter::EncodeToRamFromTexture(
			addr,
			read_texture,
			srcFormat == PIXELFMT_Z24, 
			isIntensity, 
			dstFormat, 
			scaleByHalf, 
			srcRect);

		u8* dst = Memory::GetPointer(addr);
		u64 const new_hash = GetHash64(dst,encoded_size,g_ActiveConfig.iSafeTextureCache_ColorSamples);

		// Mark texture entries in destination address range dynamic unless caching is enabled and the texture entry is up to date
		if (!g_ActiveConfig.bEFBCopyCacheEnable)
			TextureCache::MakeRangeDynamic(addr,encoded_size);
		else if (!TextureCache::Find(addr, new_hash))
			TextureCache::MakeRangeDynamic(addr,encoded_size);

		hash = new_hash;
	}

    FramebufferManager::SetFramebuffer(0);
    VertexShaderManager::SetViewportChanged();

    GL_REPORT_ERRORD();

    if (g_ActiveConfig.bDumpEFBTarget)
    {
		static int count = 0;
		SaveTexture(StringFromFormat("%sefb_frame_%i.tga", File::GetUserPath(D_DUMPTEXTURES_IDX).c_str(),
			count++).c_str(), GL_TEXTURE_2D, texture, virtual_width, virtual_height, 0);
    }

	g_renderer->RestoreAPIState();
}

TextureCache::TextureCache()
{
	const char *pColorMatrixProg = 
		"uniform sampler2DRect samp9;\n"
		"uniform vec4 colmat[7];\n"
		"in vec2 uv0;\n"
		"out vec4 ocol0;\n"
		"\n"
		"void main(){\n"
		"	vec4 texcol = texture2DRect(samp9, uv0);\n"
		"	texcol = round(texcol * colmat[5]) * colmat[6];\n"
		"	ocol0 = texcol * mat4(colmat[0], colmat[1], colmat[2], colmat[3]) + colmat[4];\n"
		"}\n";

	const char *pDepthMatrixProg =
		"uniform sampler2DRect samp9;\n"
		"uniform vec4 colmat[5];\n"
		"in vec2 uv0;\n"
		"out vec4 ocol0;\n"
		"\n"
		"void main(){\n"
		"	vec4 texcol = texture2DRect(samp9, uv0);\n"
		"	vec4 EncodedDepth = fract((texcol.r * (16777215.0f/16777216.0f)) * vec4(1.0f,256.0f,256.0f*256.0f,1.0f));\n"
		"	texcol = round(EncodedDepth * (16777216.0f/16777215.0f) * vec4(255.0f,255.0f,255.0f,15.0f)) / vec4(255.0f,255.0f,255.0f,15.0f);\n"
		"	ocol0 = texcol * mat4(colmat[0], colmat[1], colmat[2], colmat[3]) + colmat[4];"
		"}\n";

	
	const char *VProgram =
		"in vec2 rawpos;\n"
		"in vec2 tex0;\n"
		"out vec2 uv0;\n"
		"void main()\n"
		"{\n"
		"	uv0 = tex0;\n"
		"	gl_Position = vec4(rawpos,0,1);\n"
		"}\n";
		
	ProgramShaderCache::CompileShader(s_ColorMatrixProgram, VProgram, pColorMatrixProg);
	ProgramShaderCache::CompileShader(s_DepthMatrixProgram, VProgram, pDepthMatrixProg);
	
	s_ColorMatrixUniform = glGetUniformLocation(s_ColorMatrixProgram.glprogid, "colmat");
	s_DepthMatrixUniform = glGetUniformLocation(s_DepthMatrixProgram.glprogid, "colmat");
	s_ColorCbufid = -1;
	s_DepthCbufid = -1;
	
	s_ActiveTexture = -1;
	for(int i=0; i<8; i++)
		s_Textures[i] = -1;
}


TextureCache::~TextureCache()
{
	s_ColorMatrixProgram.Destroy();
	s_DepthMatrixProgram.Destroy();
	
	for(std::map<u64, VBOCache>::iterator it = s_VBO.begin(); it != s_VBO.end(); it++) {
		glDeleteBuffers(1, &it->second.vbo);
		glDeleteVertexArrays(1, &it->second.vao);
	}
	s_VBO.clear();
	
	if (s_TempFramebuffer)
	{
		glDeleteFramebuffers(1, (GLuint*)&s_TempFramebuffer);
		s_TempFramebuffer = 0;
	}
}

void TextureCache::DisableStage(unsigned int stage)
{
}

void TextureCache::SetStage ()
{
	glActiveTexture(GL_TEXTURE0 + s_ActiveTexture);
}


}<|MERGE_RESOLUTION|>--- conflicted
+++ resolved
@@ -65,6 +65,7 @@
 
 static u32 s_Textures[8];
 static u32 s_ActiveTexture;
+static u32 s_NextStage;
 
 struct VBOCache {
 	GLuint vbo;
@@ -203,30 +204,26 @@
 	entry.gl_type = gl_type;
 	entry.pcfmt = pcfmt;
 
-<<<<<<< HEAD
 	entry.m_tex_levels = tex_levels;
-=======
-	entry.bHaveMipMaps = tex_levels != 1;
 	
 	entry.Load(width, height, expanded_width, 0);
->>>>>>> 8d5299c2
 
 	return &entry;
 }
 
-void TextureCache::TCacheEntry::Load(unsigned int stage, unsigned int width, unsigned int height,
+void TextureCache::TCacheEntry::Load(unsigned int width, unsigned int height,
 	unsigned int expanded_width, unsigned int level)
 {
-	if (s_ActiveTexture != stage)
-	{
-		glActiveTexture(GL_TEXTURE0 + stage);
-		s_ActiveTexture = stage;
-	}
-	
-	if (s_Textures[stage] != texture)
+	if (s_ActiveTexture != s_NextStage)
+	{
+		glActiveTexture(GL_TEXTURE0 + s_NextStage);
+		s_ActiveTexture = s_NextStage;
+	}
+	
+	if (s_Textures[s_NextStage] != texture)
 	{
 		glBindTexture(GL_TEXTURE_2D, texture);
-		s_Textures[stage] = texture;
+		s_Textures[s_NextStage] = texture;
 	}
 	
 	// TODO: sloppy, just do this on creation?
@@ -464,6 +461,7 @@
 	s_DepthCbufid = -1;
 	
 	s_ActiveTexture = -1;
+	s_NextStage = -1;
 	for(int i=0; i<8; i++)
 		s_Textures[i] = -1;
 }
@@ -496,5 +494,11 @@
 	glActiveTexture(GL_TEXTURE0 + s_ActiveTexture);
 }
 
+void TextureCache::SetNextStage ( unsigned int stage )
+{
+	s_NextStage = stage;
+}
+
+
 
 }